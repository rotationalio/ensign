module github.com/rotationalio/ensign

go 1.18

require (
<<<<<<< HEAD
	github.com/kelseyhightower/envconfig v1.4.0
	github.com/rs/zerolog v1.27.0
	github.com/stretchr/testify v1.8.0
)

require (
	github.com/davecgh/go-spew v1.1.1 // indirect
	github.com/mattn/go-colorable v0.1.12 // indirect
	github.com/mattn/go-isatty v0.0.14 // indirect
	github.com/pmezard/go-difflib v1.0.0 // indirect
	golang.org/x/sys v0.0.0-20210927094055-39ccf1dd6fa6 // indirect
	gopkg.in/yaml.v3 v3.0.1 // indirect
=======
	google.golang.org/grpc v1.48.0
	google.golang.org/protobuf v1.28.1
)

require (
	github.com/golang/protobuf v1.5.2 // indirect
	golang.org/x/net v0.0.0-20201021035429-f5854403a974 // indirect
	golang.org/x/sys v0.0.0-20210119212857-b64e53b001e4 // indirect
	golang.org/x/text v0.3.3 // indirect
	google.golang.org/genproto v0.0.0-20200526211855-cb27e3aa2013 // indirect
>>>>>>> 8f0d7e4c
)<|MERGE_RESOLUTION|>--- conflicted
+++ resolved
@@ -3,10 +3,16 @@
 go 1.18
 
 require (
-<<<<<<< HEAD
 	github.com/kelseyhightower/envconfig v1.4.0
 	github.com/rs/zerolog v1.27.0
 	github.com/stretchr/testify v1.8.0
+)
+
+require (
+	github.com/golang/protobuf v1.5.2 // indirect
+	golang.org/x/net v0.0.0-20201021035429-f5854403a974 // indirect
+	golang.org/x/text v0.3.3 // indirect
+	google.golang.org/genproto v0.0.0-20200526211855-cb27e3aa2013 // indirect
 )
 
 require (
@@ -15,17 +21,7 @@
 	github.com/mattn/go-isatty v0.0.14 // indirect
 	github.com/pmezard/go-difflib v1.0.0 // indirect
 	golang.org/x/sys v0.0.0-20210927094055-39ccf1dd6fa6 // indirect
-	gopkg.in/yaml.v3 v3.0.1 // indirect
-=======
 	google.golang.org/grpc v1.48.0
 	google.golang.org/protobuf v1.28.1
-)
-
-require (
-	github.com/golang/protobuf v1.5.2 // indirect
-	golang.org/x/net v0.0.0-20201021035429-f5854403a974 // indirect
-	golang.org/x/sys v0.0.0-20210119212857-b64e53b001e4 // indirect
-	golang.org/x/text v0.3.3 // indirect
-	google.golang.org/genproto v0.0.0-20200526211855-cb27e3aa2013 // indirect
->>>>>>> 8f0d7e4c
+	gopkg.in/yaml.v3 v3.0.1 // indirect
 )