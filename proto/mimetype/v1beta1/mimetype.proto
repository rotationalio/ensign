--- conflicted
+++ resolved
@@ -1,10 +1,6 @@
 syntax = "proto3";
 
 package mimetype.v1beta1;
-<<<<<<< HEAD
-option go_package = "github.com/rotationalio/go-ensign/mimetype/v1beta1;mimetype";
-=======
->>>>>>> 4c2a3274
 
 // MIME stands for multipurpose internet mail extensions and is a standardized method
 // for defining the formatting of files and data of different types. In Ensign, the
