import { createBrowserRouter, createRoutesFromElements, Outlet, Route } from 'react-router-dom';

import { ErrorPage } from '@/components/Error/ErrorPage';
import MainLayout from '@/components/layout/MainLayout';
import { LoginPage, RegistrationPage, SuccessfulAccountCreation } from '@/features/auth';
import { Home } from '@/features/home';
import { SetupTenantPage, WelcomePage } from '@/features/onboarding';
import { ProjectDetailPage } from '@/features/projects';

import PrivateRoute from './privateRoute';
const Root = () => {
  return (
    <div>
      <Outlet />
    </div>
  );
};

const router = createBrowserRouter(
  createRoutesFromElements(
    <Route element={<Root />} errorElement={<ErrorPage />}>
<<<<<<< HEAD
      <Route path="app" element={<DashLayout />}>
        <Route index element={<Home />} />
        <Route path="projects" element={<>Projects</>} />
=======
      <Route path="app" element={<PrivateRoute />}>
        <Route index element={<>Home</>} />
        <Route path="projects" element={<>Projects List</>} />
        <Route path="projects/:id" element={<ProjectDetailPage />} />
>>>>>>> cdfc1782
      </Route>
      <Route element={<MainLayout />}>
        <Route path="register" element={<RegistrationPage />} />
        <Route path="/" element={<LoginPage />} />
        <Route path="verify-account" element={<SuccessfulAccountCreation />} />
        <Route path="onboarding/getting-started" element={<WelcomePage />} />
        <Route path="onboarding/setup" element={<SetupTenantPage />} />
      </Route>
    </Route>
  )
);

export default router;<|MERGE_RESOLUTION|>--- conflicted
+++ resolved
@@ -19,16 +19,10 @@
 const router = createBrowserRouter(
   createRoutesFromElements(
     <Route element={<Root />} errorElement={<ErrorPage />}>
-<<<<<<< HEAD
-      <Route path="app" element={<DashLayout />}>
+      <Route path="app" element={<PrivateRoute />}>
         <Route index element={<Home />} />
-        <Route path="projects" element={<>Projects</>} />
-=======
-      <Route path="app" element={<PrivateRoute />}>
-        <Route index element={<>Home</>} />
         <Route path="projects" element={<>Projects List</>} />
         <Route path="projects/:id" element={<ProjectDetailPage />} />
->>>>>>> cdfc1782
       </Route>
       <Route element={<MainLayout />}>
         <Route path="register" element={<RegistrationPage />} />
