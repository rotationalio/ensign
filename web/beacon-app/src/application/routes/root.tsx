import { createBrowserRouter, createRoutesFromElements, Outlet, Route } from 'react-router-dom';

import { ErrorPage } from '@/components/Error/ErrorPage';
import MainLayout from '@/components/layout/MainLayout';
import { LoginPage, RegistrationPage, SuccessfulAccountCreation } from '@/features/auth';
import { Home } from '@/features/home';
import MemberDetailsPage from '@/features/members/components/MemeberDetailsPage';
import { SetupTenantPage, WelcomePage } from '@/features/onboarding';
import { OrganizationPage } from '@/features/organization';
import { ProjectDetailPage } from '@/features/projects';

import PrivateRoute from './privateRoute';
const Root = () => {
  return (
    <div>
      <Outlet />
    </div>
  );
};

const router = createBrowserRouter(
  createRoutesFromElements(
    <Route element={<Root />} errorElement={<ErrorPage />}>
      <Route path="app" element={<PrivateRoute />}>
        <Route index element={<Home />} />
        <Route path="dashboard" element={<Home />} />
        <Route path="projects" element={<>Projects List</>} />
        <Route path="projects/:id" element={<ProjectDetailPage />} />
<<<<<<< HEAD
        <Route path="organization" element={<OrganizationPage />} />
=======
        <Route path="profile" element={<MemberDetailsPage />} />
>>>>>>> fff9914d
      </Route>
      <Route element={<MainLayout />}>
        <Route path="register" element={<RegistrationPage />} />
        <Route path="/" element={<LoginPage />} />
        <Route path="verify-account" element={<SuccessfulAccountCreation />} />
        <Route path="onboarding/getting-started" element={<WelcomePage />} />
        <Route path="onboarding/setup" element={<SetupTenantPage />} />
      </Route>
    </Route>
  )
);

export default router;<|MERGE_RESOLUTION|>--- conflicted
+++ resolved
@@ -26,11 +26,8 @@
         <Route path="dashboard" element={<Home />} />
         <Route path="projects" element={<>Projects List</>} />
         <Route path="projects/:id" element={<ProjectDetailPage />} />
-<<<<<<< HEAD
         <Route path="organization" element={<OrganizationPage />} />
-=======
         <Route path="profile" element={<MemberDetailsPage />} />
->>>>>>> fff9914d
       </Route>
       <Route element={<MainLayout />}>
         <Route path="register" element={<RegistrationPage />} />
