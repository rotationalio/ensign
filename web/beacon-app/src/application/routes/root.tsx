--- conflicted
+++ resolved
@@ -11,11 +11,8 @@
   SuccessfulAccountCreation,
   VerifyPage,
 } from '@/features/auth';
-<<<<<<< HEAD
 import PasswordResetPage from '@/features/auth/routes/PasswordResetPage';
-=======
 import ForgotPasswordPage from '@/features/auth/routes/ForgotPasswordPage';
->>>>>>> 43c7ab6f
 import { inviteTeamMemberLoader, InviteTeamMemberVerification } from '@/features/teams';
 import { lazyImport } from '@/utils/lazy-import';
 
@@ -89,11 +86,8 @@
       <Route element={<MainLayout />}>
         <Route path="verify" element={<VerifyPage />} />
         <Route path="verify-account" element={<SuccessfulAccountCreation />} />
-<<<<<<< HEAD
         <Route path="reset-password" element={<PasswordResetPage />} />
-=======
         <Route path="forgot-password" element={<ForgotPasswordPage />} />
->>>>>>> 43c7ab6f
       </Route>
     </Route>
   )
