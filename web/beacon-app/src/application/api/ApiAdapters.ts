--- conflicted
+++ resolved
@@ -33,9 +33,6 @@
   orgDetail(orgID: string): Promise<OrgResponse>;
   checkToken(token: string): Promise<any>;
   getPermissions(): Promise<any>;
-<<<<<<< HEAD
   createMember(member: NewMemberDTO): Promise<MemberResponse>;
-=======
   updateMemberRole(memberId: string, data: any): Promise<any>;
->>>>>>> 6681c045
 }