--- conflicted
+++ resolved
@@ -12,16 +12,12 @@
 // import { useFetchTenantProjects } from '@/features/projects/hooks/useFetchTenantProjects';
 import { useAuth } from '@/hooks/useAuth';
 import { useOrgStore } from '@/store';
-<<<<<<< HEAD
-function SideBar() {
-=======
 
 type SidebarProps = {
   className?: string;
 };
 
 function SideBar({ className }: SidebarProps) {
->>>>>>> 699149fe
   const navigate = useNavigate();
   const { logout } = useAuth();
   const getOrg = useOrgStore.getState() as any;
