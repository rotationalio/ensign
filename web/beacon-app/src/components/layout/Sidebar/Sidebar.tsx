<<<<<<< HEAD
import { Avatar } from '@radix-ui/react-avatar';
import { Link } from 'react-router-dom';
=======
import { Link } from 'react-router-dom';
import { Avatar } from '@rotational/beacon-core';
>>>>>>> 0c40e233

import { MenuItem } from '@/components/ui/CollapsibleMenu';
import { footerItems, menuItems, otherMenuItems, SIDEBAR_WIDTH } from '@/constants/dash-layout';

function SideBar() {
  return (
    <aside
      className={`fixed top-0 left-0 right-0 z-40 flex h-screen flex-col bg-[#F7F9FB] pt-5 pb-10`}
      style={{
        maxWidth: SIDEBAR_WIDTH,
      }}
    >
      <div className="relative flex items-center gap-2 overflow-hidden py-2 pl-4 text-sm">
        <Avatar alt="Acme Systems" />
        <h1>
          Acme <br /> Systems
        </h1>
      </div>
      <div className="grow pt-8">
        <div>
          {menuItems.map((item, index) => (
            <MenuItem
              href={item.href}
              key={'default' + item.name + index}
              name={item.name}
              icon={item.icon}
              dropdownItems={item?.dropdownItems}
              isExternal={item.isExternal}
            />
          ))}
        </div>
        <hr className="my-5 mx-8"></hr>
        <div>
          {otherMenuItems.map((item, index) => (
            <MenuItem
              href={item.href}
              key={'default' + item.name + index}
              name={item.name}
              icon={item.icon}
              dropdownItems={item?.dropdownItems}
              isExternal={item.isExternal}
            />
          ))}
        </div>
      </div>
      <div className="ml-8 space-y-3">
        <ul className="space-y-1 text-xs text-neutral-600">
          {footerItems.map((item) => (
            <li key={item.name}>
              <Link to={item.href}>{item.name}</Link>
            </li>
          ))}
        </ul>
        <p className="text-xs text-neutral-600">&copy; Rotational Labs, Inc</p>
      </div>
    </aside>
  );
}

export default SideBar;<|MERGE_RESOLUTION|>--- conflicted
+++ resolved
@@ -1,10 +1,5 @@
-<<<<<<< HEAD
-import { Avatar } from '@radix-ui/react-avatar';
+import { Avatar } from '@rotational/beacon-core';
 import { Link } from 'react-router-dom';
-=======
-import { Link } from 'react-router-dom';
-import { Avatar } from '@rotational/beacon-core';
->>>>>>> 0c40e233
 
 import { MenuItem } from '@/components/ui/CollapsibleMenu';
 import { footerItems, menuItems, otherMenuItems, SIDEBAR_WIDTH } from '@/constants/dash-layout';
