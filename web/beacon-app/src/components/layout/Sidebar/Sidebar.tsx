--- conflicted
+++ resolved
@@ -4,7 +4,6 @@
 import { useEffect } from 'react';
 import { Link, useNavigate } from 'react-router-dom';
 
-import { PATH_DASHBOARD } from '@/application/routes/paths';
 import ExternalIcon from '@/components/icons/external-icon';
 import { MenuDropdownMenu } from '@/components/MenuDropdown/MenuDropdown';
 import { MenuItem } from '@/components/ui/CollapsibleMenu';
@@ -21,12 +20,7 @@
   const navigate = useNavigate();
   const { logout } = useAuth();
   const getOrg = useOrgStore.getState() as any;
-<<<<<<< HEAD
-  const { tenants, error } = useFetchTenants();
-  const { projects } = useFetchTenantProjects(tenants?.tenants[0]?.id);
-=======
->>>>>>> b9f1cfed
-  const { org, isFetchingOrg } = useFetchOrg(getOrg?.org);
+  const { org, isFetchingOrg, error } = useFetchOrg(getOrg?.org);
 
   if (org) {
     getOrg.setOrgName(org.name);
