--- conflicted
+++ resolved
@@ -12,18 +12,11 @@
           <Link to="/" className="font-bold capitalize text-primary">
             Starter Plan
           </Link>
-<<<<<<< HEAD
           {/* <Link to="/">
-            <Button variant="tertiary" size="large">
+            <Button variant="tertiary" size="small">
               Upgrade
             </Button>
           </Link> */}
-=======
-
-          <Button variant="tertiary" size="small">
-            Upgrade
-          </Button>
->>>>>>> c70dfee7
         </div>
       </div>
     </nav>
