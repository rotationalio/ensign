--- conflicted
+++ resolved
@@ -1,17 +1,11 @@
 msgid ""
 msgstr ""
-"POT-Creation-Date: 2023-04-27 13:15-0400\n"
+"POT-Creation-Date: 2023-05-11 11:51-0400\n"
 "MIME-Version: 1.0\n"
 "Content-Type: text/plain; charset=utf-8\n"
 "Content-Transfer-Encoding: 8bit\n"
 "X-Generator: @lingui/cli\n"
 "Language: fr\n"
-"Project-Id-Version: \n"
-"Report-Msgid-Bugs-To: \n"
-"PO-Revision-Date: \n"
-"Last-Translator: \n"
-"Language-Team: \n"
-"Plural-Forms: \n"
 
 #: src/features/projects/components/TopicTable.tsx:77
 msgid "+ New Topic"
@@ -90,11 +84,7 @@
 msgid "Create API Key"
 msgstr ""
 
-<<<<<<< HEAD
-#: src/features/projects/components/NewProject/NewProjectForm.tsx:71
-=======
 #: src/features/projects/components/NewProject/NewProjectForm.tsx:72
->>>>>>> 2c33051e
 #: src/features/projects/components/NewProject/NewProjectModal.tsx:57
 #: src/features/projects/components/ProjectList.tsx:65
 #: src/features/projects/components/ProjectSetup.tsx:35
@@ -128,28 +118,16 @@
 
 #: src/features/organization/components/OrganizationTable.tsx:57
 #: src/features/projects/components/APIKeysTable.tsx:92
-<<<<<<< HEAD
 #: src/features/projects/components/ProjectsTable.tsx:46
-=======
-#: src/features/projects/components/ProjectsTable.tsx:45
->>>>>>> 2c33051e
 #: src/features/projects/components/TopicTable.tsx:91
 msgid "Date Created"
 msgstr ""
 
-<<<<<<< HEAD
 #: src/features/projects/components/Settings.tsx:47
 msgid "Delete Project"
 msgstr ""
 
 #: src/features/projects/components/ProjectsTable.tsx:26
-=======
-#: src/features/projects/components/Settings.tsx:31
-msgid "Delete Project"
-msgstr ""
-
-#: src/features/projects/components/ProjectsTable.tsx:25
->>>>>>> 2c33051e
 msgid "Description"
 msgstr ""
 
@@ -177,10 +155,6 @@
 msgid "Each topic has a name that is unique across the tenant. Topic names are a combination of letters, numbers, underscores, or dashes. Topic names cannot have spaces or begin with an underscore or dash. Topic names are case insensitive."
 msgstr ""
 
-#: src/features/projects/components/NewTopicModal.tsx:30
-#~ msgid "Each topic has a name that is unique across the tenant. Topic names are a combination of letters, numbers, underscores, or dashes. Topic names cannot have spaces or begin with an underscore or dash. Topics names are case insensitive."
-#~ msgstr ""
-
 #: src/features/auth/components/Login/LoginForm.tsx:33
 msgid "Email"
 msgstr ""
@@ -204,10 +178,6 @@
 #: src/features/projects/components/NewTopicModal.tsx:72
 msgid "Example topic name:"
 msgstr ""
-
-#: src/features/home/routes/Home.tsx:16
-#~ msgid "Follow 3 simple steps to set up your event stream and set your data in motion."
-#~ msgstr ""
 
 #: src/features/projects/components/ProjectSetup.tsx:44
 msgid "Generate API Keys"
@@ -258,10 +228,6 @@
 #: src/features/home/components/AccessDocumentationStep.tsx:17
 msgid "Love seeing examples with real code? Prefer watching tutorial videos? Still learning the basics? We've got you covered!"
 msgstr ""
-
-#: src/features/home/components/AccessDocumentationStep.tsx:14
-#~ msgid "Love seeing examples with real code? Prefer watching tutorial videos? Still learning the basics? We’ve got you covered!"
-#~ msgstr ""
 
 #: src/features/home/components/ProjectDetailsStep.tsx:64
 msgid "Manage Project"
@@ -345,10 +311,6 @@
 msgid "Please contact us at <0>support@rotational.io</0> to delete your project. Please include your name, email, and project name in your request to delete the project. We promise there are real humans on the other end who will be ready to help. We're working on an automated process to delete and appreciate your patience."
 msgstr ""
 
-#: src/features/projects/components/DeleteProjectModal.tsx:19
-#~ msgid "Please contact us at <0>support@rotational.io</0>to delete your project. Please include your name, email, and project name in your request to delete the project. We promise there are real humans on the other end who will be ready to help. We’re working on an automated process to delete and appreciate your patience."
-#~ msgstr ""
-
 #: src/features/projects/components/DeleteProjectModal.tsx:27
 msgid "Please note that deleting the project will <0>permanently</0> delete the project, API keys, topics, and all data associated with the project."
 msgstr ""
@@ -361,19 +323,11 @@
 msgid "Profile"
 msgstr ""
 
-<<<<<<< HEAD
 #: src/features/projects/components/ProjectsTable.tsx:23
 msgid "Project ID"
 msgstr ""
 
 #: src/features/projects/components/ProjectsTable.tsx:24
-=======
-#: src/features/projects/components/ProjectsTable.tsx:22
-msgid "Project ID"
-msgstr ""
-
-#: src/features/projects/components/ProjectsTable.tsx:23
->>>>>>> 2c33051e
 msgid "Project Name"
 msgstr ""
 
@@ -438,11 +392,7 @@
 msgid "Sorry, We were unable to fetch your organizations. Please try again later."
 msgstr ""
 
-<<<<<<< HEAD
 #: src/features/projects/components/ProjectsTable.tsx:88
-=======
-#: src/features/projects/components/ProjectsTable.tsx:76
->>>>>>> 2c33051e
 msgid "Sorry, we are having trouble redirecting you to your project. Please try again."
 msgstr ""
 
@@ -467,10 +417,6 @@
 msgid "Step 2: Generate API Key"
 msgstr ""
 
-#: src/features/home/components/AccessDocumentationStep.tsx:10
-#~ msgid "Step 3: View Documentation"
-#~ msgstr ""
-
 #: src/features/projects/components/TopicTable.tsx:88
 msgid "Subscribers"
 msgstr ""
@@ -527,10 +473,6 @@
 #: src/features/onboarding/components/Welcome/OnboardingHeader.tsx:39
 msgid "Upgrade any time you're ready to kick things up a notch."
 msgstr ""
-
-#: src/features/home/components/AccessDocumentationStep.tsx:27
-#~ msgid "View Docs"
-#~ msgstr ""
 
 #: src/features/home/components/ProjectDetailsStep.tsx:51
 msgid "View project details below. Generate your API key next to connect producers and consumers to Ensign and start managing your project."
