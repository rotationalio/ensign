import { Trans } from '@lingui/macro';
import { Button } from '@rotational/beacon-core';
import React from 'react';

import { userLoader } from '@/features/members/loaders';
import { useOrgStore } from '@/store';

import { ONBOARDING_STEPS } from '../shared/constants';
import { isInvitedUser } from '../shared/utils';
type StepButtonsProps = {
  isSubmitting?: boolean;
  isDisabled?: boolean;
};
const StepButtons = ({ isSubmitting, isDisabled }: StepButtonsProps) => {
  const state = useOrgStore((state: any) => state) as any;
  const { currentStep } = state.onboarding as any;
  const { member } = userLoader();
  const isInvited = isInvitedUser(member);
<<<<<<< HEAD
  const shouldDisplayBackButton =
    currentStep !== ONBOARDING_STEPS.ORGANIZATION ||
    (currentStep > 2 && isInvited && currentStep !== ONBOARDING_STEPS.NAME); // don't show back button on name step for invited users
=======
  const shouldDisplayBackButton = currentStep !== ONBOARDING_STEPS.ORGANIZATION;

>>>>>>> 7986917b
  console.log(isInvited);
  const handlePreviousClick = () => {
    if (!currentStep || currentStep === ONBOARDING_STEPS.ORGANIZATION) return;
    state.decrementStep();
  };
  return (
    <div className="flex flex-row items-stretch gap-3 pt-10">
      <Button type="submit" isLoading={isSubmitting} disabled={isDisabled || isSubmitting}>
        <Trans>Next</Trans>
      </Button>
      {shouldDisplayBackButton && (
        <Button
          onClick={handlePreviousClick}
          isLoading={isSubmitting}
          disabled={isSubmitting}
          variant="ghost"
          className="hover:border-black-600 hover:text-black-600"
        >
          <Trans>Back</Trans>
        </Button>
      )}
    </div>
  );
};

export default StepButtons;<|MERGE_RESOLUTION|>--- conflicted
+++ resolved
@@ -16,14 +16,8 @@
   const { currentStep } = state.onboarding as any;
   const { member } = userLoader();
   const isInvited = isInvitedUser(member);
-<<<<<<< HEAD
-  const shouldDisplayBackButton =
-    currentStep !== ONBOARDING_STEPS.ORGANIZATION ||
-    (currentStep > 2 && isInvited && currentStep !== ONBOARDING_STEPS.NAME); // don't show back button on name step for invited users
-=======
   const shouldDisplayBackButton = currentStep !== ONBOARDING_STEPS.ORGANIZATION;
 
->>>>>>> 7986917b
   console.log(isInvited);
   const handlePreviousClick = () => {
     if (!currentStep || currentStep === ONBOARDING_STEPS.ORGANIZATION) return;
