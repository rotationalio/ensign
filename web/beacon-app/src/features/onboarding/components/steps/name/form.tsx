import { t } from '@lingui/macro';
import { Form, FormikHelpers, FormikProvider } from 'formik';
import { useEffect } from 'react';

import StyledTextField from '@/components/ui/TextField/TextField';
import { useNameForm } from '@/features/onboarding/hooks/useNameForm';

import StepButtons from '../../StepButtons';

type NameFormProps = {
  onSubmit: (values: any, helpers: FormikHelpers<any>) => void;
  isDisabled?: boolean;
  isSubmitting?: boolean;
  initialValues?: any;
};

<<<<<<< HEAD
const NameForm = ({ onSubmit, isSubmitting, isDisabled }: NameFormProps) => {
  const formik = useNameForm(onSubmit);
  const { getFieldProps, touched, values, setFieldValue, errors } = formik;

  useEffect(() => {
    if (touched.name && values.name) {
      setFieldValue('name', values.name);
    }
    return () => {
      touched.name = false;
    };
  }, [touched.name, setFieldValue, values, touched]);
=======
const NameForm = ({ onSubmit, isSubmitting, isDisabled, initialValues }: NameFormProps) => {
  const formik = useNameForm(onSubmit, initialValues);
  const { getFieldProps, touched, errors } = formik;
>>>>>>> 418c8ad9
  return (
    <FormikProvider value={formik}>
      <Form>
        <StyledTextField
          fullWidth
          placeholder="Ex. Haley Smith"
          label={t`Name`}
          labelClassName="sr-only"
          className="rounded-lg"
          errorMessage={touched.name && errors.name}
          {...getFieldProps('name')}
        />
        <StepButtons isSubmitting={isSubmitting} isDisabled={isDisabled || isSubmitting} />
      </Form>
    </FormikProvider>
  );
};

export default NameForm;<|MERGE_RESOLUTION|>--- conflicted
+++ resolved
@@ -1,6 +1,5 @@
 import { t } from '@lingui/macro';
 import { Form, FormikHelpers, FormikProvider } from 'formik';
-import { useEffect } from 'react';
 
 import StyledTextField from '@/components/ui/TextField/TextField';
 import { useNameForm } from '@/features/onboarding/hooks/useNameForm';
@@ -14,24 +13,9 @@
   initialValues?: any;
 };
 
-<<<<<<< HEAD
-const NameForm = ({ onSubmit, isSubmitting, isDisabled }: NameFormProps) => {
-  const formik = useNameForm(onSubmit);
-  const { getFieldProps, touched, values, setFieldValue, errors } = formik;
-
-  useEffect(() => {
-    if (touched.name && values.name) {
-      setFieldValue('name', values.name);
-    }
-    return () => {
-      touched.name = false;
-    };
-  }, [touched.name, setFieldValue, values, touched]);
-=======
 const NameForm = ({ onSubmit, isSubmitting, isDisabled, initialValues }: NameFormProps) => {
   const formik = useNameForm(onSubmit, initialValues);
   const { getFieldProps, touched, errors } = formik;
->>>>>>> 418c8ad9
   return (
     <FormikProvider value={formik}>
       <Form>
