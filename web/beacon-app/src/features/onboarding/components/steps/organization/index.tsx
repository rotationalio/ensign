--- conflicted
+++ resolved
@@ -1,35 +1,26 @@
 import { Trans } from '@lingui/macro';
 
-<<<<<<< HEAD
-import { useUpdateMember } from '@/features/onboarding/hooks/useUpdateMember';
-=======
 import useUserLoader from '@/features/members/loaders/userLoader';
->>>>>>> 418c8ad9
 import { useOrgStore } from '@/store';
 
 import StepCounter from '../StepCounter';
 import OrganizationForm from './form';
+import { useUpdateMember } from '@/features/members/hooks/useUpdateMember';
+import { getOnboardingStepsData } from '@/features/onboarding/shared/utils';
 
 const OrganizationStep = () => {
+  const { member } = useUserLoader();
   const { updateMember } = useUpdateMember();
-  const orgDataState = useOrgStore.getState() as any;
-  const { user } = orgDataState;
   const increaseStep = useOrgStore((state: any) => state.increaseStep) as any;
-<<<<<<< HEAD
   const handleSubmitOrganizationForm = (values: any) => {
     const payload = {
-      memberID: user,
-      onboardingPayload: {
+      memberID: member?.id,
+      payload: {
+        ...getOnboardingStepsData(member),
         organization: values?.organization,
       },
     };
     updateMember(payload);
-=======
-  const { member } = useUserLoader();
-
-  const submitFormHandler = (values: any) => {
-    console.log(values);
->>>>>>> 418c8ad9
     increaseStep();
   };
   return (
@@ -45,7 +36,7 @@
         </Trans>
       </p>
       <OrganizationForm
-        onSubmit={submitFormHandler}
+        onSubmit={handleSubmitOrganizationForm}
         initialValues={{
           organization: member?.organization,
         }}
