--- conflicted
+++ resolved
@@ -1,38 +1,18 @@
 import { t } from '@lingui/macro';
 import { Form, FormikHelpers, FormikProvider } from 'formik';
-import { useEffect } from 'react';
 
 import StyledTextField from '@/components/ui/TextField/TextField';
-<<<<<<< HEAD
-import { useOrganizationForm } from '@/features/onboarding/hooks/useOrganizationForm';
-import { UpdateMemberDTO } from '@/features/onboarding/types/onboardingServices';
-=======
->>>>>>> 418c8ad9
 
 import { OrganizationFormValues, useOrganizationForm } from '../../../hooks/useOrganizationForm';
 import StepButtons from '../../StepButtons';
 
 type OrganizationFormProps = {
-  onSubmit: (values: UpdateMemberDTO, helpers: FormikHelpers<any>) => void;
+  onSubmit: (values: any, helpers: FormikHelpers<any>) => void;
   isDisabled?: boolean;
   isSubmitting?: boolean;
   initialValues?: OrganizationFormValues | any;
 };
 
-<<<<<<< HEAD
-const OrganizationForm = ({ onSubmit, isSubmitting, isDisabled }: OrganizationFormProps) => {
-  const formik = useOrganizationForm(onSubmit);
-  const { getFieldProps, touched, setFieldValue, values, errors } = formik;
-
-  useEffect(() => {
-    if (touched.organization && values.organization) {
-      setFieldValue('organization', values.organization);
-    }
-    return () => {
-      touched.organization = false;
-    };
-  }, [touched.organization, setFieldValue, values, touched]);
-=======
 const OrganizationForm = ({
   onSubmit,
   isSubmitting,
@@ -41,7 +21,6 @@
 }: OrganizationFormProps) => {
   const formik = useOrganizationForm(onSubmit, initialValues);
   const { getFieldProps, touched, errors } = formik;
->>>>>>> 418c8ad9
   return (
     <FormikProvider value={formik}>
       <Form>
