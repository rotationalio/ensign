import { t } from '@lingui/macro';
import { ErrorMessage, Form, FormikHelpers, FormikProvider } from 'formik';
import { useEffect } from 'react';

import StyledTextField from '@/components/ui/TextField/TextField';

import { OrganizationFormValues, useOrganizationForm } from '../../../hooks/useOrganizationForm';
import StepButtons from '../../StepButtons';

type OrganizationFormProps = {
  onSubmit: (values: any, helpers: FormikHelpers<any>) => void;
  isDisabled?: boolean;
  isSubmitting?: boolean;
  initialValues?: OrganizationFormValues | any;
  shouldDisableInput?: boolean;
<<<<<<< HEAD
=======
  hasError?: boolean;
>>>>>>> 7986917b
};

const OrganizationForm = ({
  onSubmit,
  isSubmitting,
  isDisabled,
  initialValues,
  shouldDisableInput = false,
<<<<<<< HEAD
=======
  hasError,
>>>>>>> 7986917b
}: OrganizationFormProps) => {
  const formik = useOrganizationForm(onSubmit, initialValues);
  const { getFieldProps, setFieldError, values } = formik;

  useEffect(() => {
    if (hasError) {
      setFieldError(
        'organization',
        t`The workspace name is taken! Enter a new workspace name or request access from the owner of the ${values.organization} workspace.`
      );
    }
  }, [hasError, setFieldError, values]);

  return (
    <FormikProvider value={formik}>
      <Form>
        <StyledTextField
          fullWidth
          placeholder="Ex. Rotational Labs"
          label={t`Team or Organization Name`}
          labelClassName="sr-only"
          className="rounded-lg"
          disabled={shouldDisableInput}
<<<<<<< HEAD
          errorMessage={touched.organization && errors.organization}
=======
>>>>>>> 7986917b
          {...getFieldProps('organization')}
        />
        <ErrorMessage
          name="organization"
          component={'p'}
          className="text-error-900 py-2 text-xs text-danger-700"
        />
        <StepButtons isSubmitting={isSubmitting} isDisabled={isDisabled || isSubmitting} />
      </Form>
    </FormikProvider>
  );
};

export default OrganizationForm;<|MERGE_RESOLUTION|>--- conflicted
+++ resolved
@@ -13,10 +13,7 @@
   isSubmitting?: boolean;
   initialValues?: OrganizationFormValues | any;
   shouldDisableInput?: boolean;
-<<<<<<< HEAD
-=======
   hasError?: boolean;
->>>>>>> 7986917b
 };
 
 const OrganizationForm = ({
@@ -25,10 +22,7 @@
   isDisabled,
   initialValues,
   shouldDisableInput = false,
-<<<<<<< HEAD
-=======
   hasError,
->>>>>>> 7986917b
 }: OrganizationFormProps) => {
   const formik = useOrganizationForm(onSubmit, initialValues);
   const { getFieldProps, setFieldError, values } = formik;
@@ -52,10 +46,6 @@
           labelClassName="sr-only"
           className="rounded-lg"
           disabled={shouldDisableInput}
-<<<<<<< HEAD
-          errorMessage={touched.organization && errors.organization}
-=======
->>>>>>> 7986917b
           {...getFieldProps('organization')}
         />
         <ErrorMessage
