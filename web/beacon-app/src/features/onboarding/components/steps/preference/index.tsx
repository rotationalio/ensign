--- conflicted
+++ resolved
@@ -27,11 +27,6 @@
         profession_segment: values?.profession_segment,
       },
     };
-<<<<<<< HEAD
-
-    // console.log(requestPayload);
-=======
->>>>>>> 7986917b
     updateMember(requestPayload);
   };
 
