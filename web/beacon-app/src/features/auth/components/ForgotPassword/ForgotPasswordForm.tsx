import { Trans } from '@lingui/macro';
import { Button } from '@rotational/beacon-core';
import { ErrorMessage, Form, FormikHelpers, FormikProvider } from 'formik';
import { useEffect } from 'react';

import StyledTextField from '@/components/ui/TextField/TextField';

import { useForgotPasswordForm } from './hooks/useForgotPasswordForm';

type ForgotPasswordFormProps = {
  onSubmit: (values: any, helpers: FormikHelpers<any>) => void;
<<<<<<< HEAD
  isLoading?: boolean;
  isSubmitted?: boolean;
};

const ForgotPasswordForm = ({ onSubmit, isLoading, isSubmitted }: ForgotPasswordFormProps) => {
=======
  isSubmitting?: boolean;
};

const ForgotPasswordForm = ({ onSubmit, isSubmitting }: ForgotPasswordFormProps) => {
>>>>>>> 0df43f48
  const formik = useForgotPasswordForm(onSubmit);
  const { getFieldProps, resetForm } = formik;

  useEffect(() => {
    if (isSubmitted) {
      resetForm();
    }
  }, [isSubmitted, resetForm]);

  return (
    <FormikProvider value={formik}>
      <Form>
        <StyledTextField
          fullWidth
          placeholder="Email address"
          label="Email address"
          labelClassName="sr-only"
          className="mb-2"
          {...getFieldProps('email')}
        />
        <ErrorMessage
          name="email"
          component={'p'}
          className="text-error-900 text-xs text-danger-700"
        />
        <div className="mt-3 flex justify-between">
          <div></div>
          <Button
            type="submit"
            variant="secondary"
<<<<<<< HEAD
            isLoading={isLoading}
=======
            disabled={isSubmitting}
            isLoading={isSubmitting}
>>>>>>> 0df43f48
            className="mt-2"
            data-cy="submit-forgot-password"
          >
            <Trans>Submit</Trans>
          </Button>
        </div>
      </Form>
    </FormikProvider>
  );
};

export default ForgotPasswordForm;<|MERGE_RESOLUTION|>--- conflicted
+++ resolved
@@ -1,34 +1,26 @@
 import { Trans } from '@lingui/macro';
 import { Button } from '@rotational/beacon-core';
 import { ErrorMessage, Form, FormikHelpers, FormikProvider } from 'formik';
-import { useEffect } from 'react';
 
+// import { useEffect } from 'react';
 import StyledTextField from '@/components/ui/TextField/TextField';
 
 import { useForgotPasswordForm } from './hooks/useForgotPasswordForm';
 
 type ForgotPasswordFormProps = {
   onSubmit: (values: any, helpers: FormikHelpers<any>) => void;
-<<<<<<< HEAD
-  isLoading?: boolean;
-  isSubmitted?: boolean;
-};
-
-const ForgotPasswordForm = ({ onSubmit, isLoading, isSubmitted }: ForgotPasswordFormProps) => {
-=======
   isSubmitting?: boolean;
 };
 
 const ForgotPasswordForm = ({ onSubmit, isSubmitting }: ForgotPasswordFormProps) => {
->>>>>>> 0df43f48
   const formik = useForgotPasswordForm(onSubmit);
-  const { getFieldProps, resetForm } = formik;
+  const { getFieldProps } = formik;
 
-  useEffect(() => {
-    if (isSubmitted) {
-      resetForm();
-    }
-  }, [isSubmitted, resetForm]);
+  // useEffect(() => {
+  //   if (isSubmitted) {
+  //     resetForm();
+  //   }
+  // }, [isSubmitted, resetForm]);
 
   return (
     <FormikProvider value={formik}>
@@ -51,12 +43,8 @@
           <Button
             type="submit"
             variant="secondary"
-<<<<<<< HEAD
-            isLoading={isLoading}
-=======
             disabled={isSubmitting}
             isLoading={isSubmitting}
->>>>>>> 0df43f48
             className="mt-2"
             data-cy="submit-forgot-password"
           >
