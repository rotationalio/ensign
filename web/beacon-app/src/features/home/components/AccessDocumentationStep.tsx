--- conflicted
+++ resolved
@@ -1,38 +1,11 @@
 import { t, Trans } from '@lingui/macro';
-<<<<<<< HEAD
-import { Button, Card } from '@rotational/beacon-core';
-=======
->>>>>>> 7dcbb1a5
+import { Button } from '@rotational/beacon-core';
 
-import { EXTRENAL_LINKS } from '@/application';
 import { CardListItem } from '@/components/common/CardListItem';
 
 export default function AccessDocumentationStep() {
   return (
     <>
-<<<<<<< HEAD
-      <CardListItem title={t`Step 3: View Documentation`}>
-        <Card.Body>
-          <div className="mt-5 flex flex-col gap-8 px-3 xl:flex-row">
-            <p className="w-full text-sm sm:w-4/5">
-              <Trans>
-                Love seeing examples with real code? Prefer watching tutorial videos? Still learning
-                the basics? We’ve got you covered!
-              </Trans>
-            </p>
-            <div className="sm:w-1/5">
-              <a
-                href={EXTRENAL_LINKS.DOCUMENTATION}
-                target="_blank"
-                rel="noopener noreferrer"
-                data-testid="viewDocsLink"
-              >
-                <Button className="h-[44px] w-[165px]" variant="primary" data-testid="viewDocs">
-                  <Trans>View Docs</Trans>
-                </Button>
-              </a>
-            </div>
-=======
       <CardListItem
         title={t`Access Resources`}
         titleClassName="text-lg"
@@ -57,7 +30,6 @@
                 <Trans>Access</Trans>
               </Button>
             </a>
->>>>>>> 7dcbb1a5
           </div>
         </div>
       </CardListItem>
