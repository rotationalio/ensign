--- conflicted
+++ resolved
@@ -4,16 +4,8 @@
 
 import { PATH_DASHBOARD } from '@/application';
 const WelcomeAttention = () => {
-<<<<<<< HEAD
-  const [isOpenNewProjectModal, setIsOpenNewProjectModal] = useState<boolean>(false);
-  const LINK = 'https://ensign.rotational.dev/';
-  const onOpenNewProjectModal = () => {
-    setIsOpenNewProjectModal(true);
-  };
-=======
   const navigate = useNavigate();
   const LINK = 'https://ensign.rotational.dev/';
->>>>>>> 477dbbad
 
   const redirectTo = () => {
     navigate(PATH_DASHBOARD.PROJECTS);
@@ -31,11 +23,7 @@
               href={LINK}
               target="_blank"
               rel="noreferrer"
-<<<<<<< HEAD
-              className="font-bold text-[#1D65A6] hover:!underline"
-=======
               className="font-bold text-[#1D65A6] underline hover:!underline"
->>>>>>> 477dbbad
             >
               a database for events.
             </a>{' '}
@@ -47,11 +35,7 @@
           variant="ghost"
           size="small"
           className="border-none bg-[#37A36E] text-white hover:!bg-[#37A36E]/[0.8]"
-<<<<<<< HEAD
-          onClick={onOpenNewProjectModal}
-=======
           onClick={redirectTo}
->>>>>>> 477dbbad
           data-cy="startSetupBttn"
         >
           <Trans>Start</Trans>
