import { Trans } from '@lingui/macro';
import { Heading } from '@rotational/beacon-core';

import AppLayout from '@/components/layout/AppLayout';

import QuickStart from '../components/QuickStart';
import QuickViewSummary from '../components/QuickViewSummary';
import WelcomeAttention from '../components/WelcomeAttention';
import { useCheckAttention } from '../hooks/useCheckAttention';
export default function Home() {
  const { hasProject, wasProjectsFetched, hasOneProjectAndIsIncomplete } = useCheckAttention();
  return (
    <AppLayout>
<<<<<<< HEAD
      {!hasProject && wasProjectsFetched && <WelcomeAttention />}
      {hasOneProjectAndIsIncomplete && <WelcomeAttention />}
=======
      {(!hasProject || hasOneProjectAndIsIncomplete) && wasProjectsFetched && <WelcomeAttention />}
>>>>>>> 8ef44b79
      <Heading as="h1" className="mb-4 text-lg font-semibold">
        <Trans>Quick View</Trans>
      </Heading>
      <QuickViewSummary />
      <Heading as="h1" className="mb-4 pt-10 text-lg font-semibold">
        <Trans>Get Started</Trans>
      </Heading>
      <QuickStart />
    </AppLayout>
  );
}<|MERGE_RESOLUTION|>--- conflicted
+++ resolved
@@ -11,12 +11,7 @@
   const { hasProject, wasProjectsFetched, hasOneProjectAndIsIncomplete } = useCheckAttention();
   return (
     <AppLayout>
-<<<<<<< HEAD
-      {!hasProject && wasProjectsFetched && <WelcomeAttention />}
-      {hasOneProjectAndIsIncomplete && <WelcomeAttention />}
-=======
       {(!hasProject || hasOneProjectAndIsIncomplete) && wasProjectsFetched && <WelcomeAttention />}
->>>>>>> 8ef44b79
       <Heading as="h1" className="mb-4 text-lg font-semibold">
         <Trans>Quick View</Trans>
       </Heading>
