import { Trans } from '@lingui/macro';
import { Heading } from '@rotational/beacon-core';

import AppLayout from '@/components/layout/AppLayout';

import QuickStart from '../components/QuickStart';
import WelcomeAttention from '../components/WelcomeAttention';

export default function Home() {
  return (
    <AppLayout>
      <WelcomeAttention />
<<<<<<< HEAD
      <Heading as="h1" className="pt-10 text-lg font-semibold">
        <Trans>Get Started</Trans>
      </Heading>
=======
      <Heading as="h1" className="mb-4 text-lg font-semibold">
        <Trans>Quick View</Trans>
      </Heading>
      <QuickViewSummary />
>>>>>>> 3e29c680
      <QuickStart />
    </AppLayout>
  );
}<|MERGE_RESOLUTION|>--- conflicted
+++ resolved
@@ -1,6 +1,3 @@
-import { Trans } from '@lingui/macro';
-import { Heading } from '@rotational/beacon-core';
-
 import AppLayout from '@/components/layout/AppLayout';
 
 import QuickStart from '../components/QuickStart';
@@ -10,16 +7,6 @@
   return (
     <AppLayout>
       <WelcomeAttention />
-<<<<<<< HEAD
-      <Heading as="h1" className="pt-10 text-lg font-semibold">
-        <Trans>Get Started</Trans>
-      </Heading>
-=======
-      <Heading as="h1" className="mb-4 text-lg font-semibold">
-        <Trans>Quick View</Trans>
-      </Heading>
-      <QuickViewSummary />
->>>>>>> 3e29c680
       <QuickStart />
     </AppLayout>
   );
