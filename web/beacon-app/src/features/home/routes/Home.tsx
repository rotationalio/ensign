import { Heading } from '@rotational/beacon-core';

import AppLayout from '@/components/layout/AppLayout';
<<<<<<< HEAD
import { useFetchProjects } from '@/features/projects/hooks/useFetchProjects';
import { useFetchTenants } from '@/features/tenants/hooks/useFetchTenants';
import { getRecentTenant } from '@/utils/formatData';
=======
>>>>>>> e7f41c64

import QuickViewSummary from '../components/QuickViewSummary';
import Steps from '../components/Steps';

export default function Home() {
<<<<<<< HEAD
  const { tenants, getTenants } = useFetchTenants();
  const recentTenant = getRecentTenant(tenants);
  const { projects, getProjects } = useFetchProjects(recentTenant?.id);

  // fetch data and catching them in the state
  if (!projects) {
    getProjects();
  }
  if (!tenants) {
    getTenants();
  }

=======
>>>>>>> e7f41c64
  return (
    <AppLayout>
      <Heading as="h1" className="mb-4 text-lg font-semibold">
        Quick View
      </Heading>
      <QuickViewSummary />
      <Heading as="h1" className="mb-4 pt-10 text-lg font-semibold">
        Follow 3 simple steps to set up your event stream and set your data in motion.
      </Heading>
      <Steps />
    </AppLayout>
  );
}<|MERGE_RESOLUTION|>--- conflicted
+++ resolved
@@ -1,32 +1,11 @@
 import { Heading } from '@rotational/beacon-core';
 
 import AppLayout from '@/components/layout/AppLayout';
-<<<<<<< HEAD
-import { useFetchProjects } from '@/features/projects/hooks/useFetchProjects';
-import { useFetchTenants } from '@/features/tenants/hooks/useFetchTenants';
-import { getRecentTenant } from '@/utils/formatData';
-=======
->>>>>>> e7f41c64
 
 import QuickViewSummary from '../components/QuickViewSummary';
 import Steps from '../components/Steps';
 
 export default function Home() {
-<<<<<<< HEAD
-  const { tenants, getTenants } = useFetchTenants();
-  const recentTenant = getRecentTenant(tenants);
-  const { projects, getProjects } = useFetchProjects(recentTenant?.id);
-
-  // fetch data and catching them in the state
-  if (!projects) {
-    getProjects();
-  }
-  if (!tenants) {
-    getTenants();
-  }
-
-=======
->>>>>>> e7f41c64
   return (
     <AppLayout>
       <Heading as="h1" className="mb-4 text-lg font-semibold">
