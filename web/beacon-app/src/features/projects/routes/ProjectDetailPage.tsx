import { Heading, Loader } from '@rotational/beacon-core';
import { lazy, Suspense } from 'react';
<<<<<<< HEAD
import { useNavigate, useParams } from 'react-router-dom';

import { PATH_DASHBOARD } from '@/application/routes/paths';
=======
import { useParams } from 'react-router-dom';

import { SentryErrorBoundary } from '@/components/Error';
>>>>>>> fff9914d
import AppLayout from '@/components/layout/AppLayout';
const ProjectDetail = lazy(() => import('../components/ProjectDetail'));
const TopicTable = lazy(() => import('../components/TopicTable'));
const APIKeysTable = lazy(() => import('../components/APIKeysTable'));

const ProjectDetailPage = () => {
<<<<<<< HEAD
  const navigate = useNavigate();
  const param = useParams<{ id: string }>() as any;

  if (!param || param.id === 'undefined' || param.id === 'null') {
    navigate(PATH_DASHBOARD.HOME);
  }
=======
  const projectID = useParams<{ id: string }>() as string;

  if (!projectID) return <div>Project not found</div>;
>>>>>>> fff9914d

  return (
    <AppLayout>
      <Heading as="h1" className="mb-4 text-lg font-semibold">
        Project Detail Page
      </Heading>
      <Suspense
        fallback={
          <div className="flex justify-center">
            <Loader />
          </div>
        }
      >
<<<<<<< HEAD
        <ProjectDetail projectID={param?.id} />
      </Suspense>

      <Suspense
        fallback={
          <div className="flex justify-center">
            <Loader />
          </div>
        }
      >
=======
        <SentryErrorBoundary fallback={<div>Something went wrong</div>}>
          <ProjectDetail projectID={projectID} />
        </SentryErrorBoundary>
      </Suspense>

      <Suspense fallback={<div>Loading...</div>}>
>>>>>>> fff9914d
        <TopicTable />
      </Suspense>

      <Suspense
        fallback={
          <div className="flex justify-center">
            <Loader />
          </div>
        }
      >
        <APIKeysTable />
      </Suspense>
    </AppLayout>
  );
};

export default ProjectDetailPage;<|MERGE_RESOLUTION|>--- conflicted
+++ resolved
@@ -1,32 +1,23 @@
+import { useEffect } from 'react';
 import { Heading, Loader } from '@rotational/beacon-core';
 import { lazy, Suspense } from 'react';
-<<<<<<< HEAD
 import { useNavigate, useParams } from 'react-router-dom';
 
 import { PATH_DASHBOARD } from '@/application/routes/paths';
-=======
-import { useParams } from 'react-router-dom';
-
-import { SentryErrorBoundary } from '@/components/Error';
->>>>>>> fff9914d
 import AppLayout from '@/components/layout/AppLayout';
 const ProjectDetail = lazy(() => import('../components/ProjectDetail'));
 const TopicTable = lazy(() => import('../components/TopicTable'));
 const APIKeysTable = lazy(() => import('../components/APIKeysTable'));
 
 const ProjectDetailPage = () => {
-<<<<<<< HEAD
   const navigate = useNavigate();
   const param = useParams<{ id: string }>() as any;
 
+  useEffect(() => {
   if (!param || param.id === 'undefined' || param.id === 'null') {
     navigate(PATH_DASHBOARD.HOME);
   }
-=======
-  const projectID = useParams<{ id: string }>() as string;
-
-  if (!projectID) return <div>Project not found</div>;
->>>>>>> fff9914d
+}, [param, navigate]);
 
   return (
     <AppLayout>
@@ -40,7 +31,6 @@
           </div>
         }
       >
-<<<<<<< HEAD
         <ProjectDetail projectID={param?.id} />
       </Suspense>
 
@@ -51,14 +41,6 @@
           </div>
         }
       >
-=======
-        <SentryErrorBoundary fallback={<div>Something went wrong</div>}>
-          <ProjectDetail projectID={projectID} />
-        </SentryErrorBoundary>
-      </Suspense>
-
-      <Suspense fallback={<div>Loading...</div>}>
->>>>>>> fff9914d
         <TopicTable />
       </Suspense>
 
