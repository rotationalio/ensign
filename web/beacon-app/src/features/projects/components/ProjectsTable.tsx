import { t } from '@lingui/macro';
import { Table } from '@rotational/beacon-core';
import { ErrorBoundary } from '@sentry/react';
import React, { useCallback, useMemo, useState } from 'react';
import toast from 'react-hot-toast';
import { useNavigate } from 'react-router-dom';

import { PATH_DASHBOARD } from '@/application/routes/paths';
import { formatDate } from '@/utils/formatDate';

import { RenameProjectModal } from '../components/RenameProject';
import { Project } from '../types/Project';

type ProjectTableProps = {
  projects: Project[];
  isLoading?: boolean;
};

const ProjectsTable: React.FC<ProjectTableProps> = ({ projects, isLoading = false }) => {
  const navigate = useNavigate();
  const initialColumns = useMemo(
    () => [
      { Header: t`Project ID`, accessor: 'id' },
      { Header: t`Project Name`, accessor: 'name' },
      {
        Header: t`Description`,
        accessor: (p: Project) => {
          const description = p?.description;
          if (!description) {
            return '---';
          }
          return description?.length > 50
            ? `${description?.slice(0, 50)}...`
            : description || '---';
        },
      },
      {
        Header: 'Status',
        accessor: (p: Project) => {
          const status = p?.status;
          return status || '---';
        },
      },
      {
        Header: t`Date Created`,
        accessor: (date: any) => {
          return formatDate(new Date(date?.created));
        },
      },
      { Header: 'Actions', accessor: 'actions' },
    ],
    []
  ) as any;

  const initialState = { hiddenColumns: ['id'] };

  const [openRenameProjectModal, setOpenRenameProjectModal] = useState<{
    open: boolean;
    project: Project;
  }>({
    open: false,
    project: {} as Project,
  });

  const handleRenameProjectClick = (project: Project) => {
    setOpenRenameProjectModal({ open: true, project });
  };

  const handleChangeOwnerClick = (_projectId: string) => {};

  const getProjects = useCallback((projects: Project[]) => {
    return (projects || []).map((project: Project) => ({
      ...project,
      actions: [
        { label: 'Rename project', onClick: () => handleRenameProjectClick(project) },
        { label: 'Change owner', onClick: () => handleChangeOwnerClick(project?.id) },
      ],
    }));
  }, []);

  const handleModalClose = () =>
    setOpenRenameProjectModal({ ...openRenameProjectModal, open: false });

  const handleRedirection = (row: any) => {
    if (!row?.values?.id) {
      toast.error(
        t`Sorry, we are having trouble redirecting you to your project. Please try again.`
      );
    }
    navigate(`${PATH_DASHBOARD.PROJECTS}/${row?.values?.id}`);
  };

  return (
    <div className="mx-4">
      <ErrorBoundary
        fallback={
          <div className="item-center my-auto flex w-full text-center font-bold text-danger-500">
            <p>
              Sorry we are having trouble listing your projects, please refresh the page and try
              again.
            </p>
          </div>
        }
      >
        <RenameProjectModal {...openRenameProjectModal} handleModalClose={handleModalClose} />
        <Table
          trClassName="text-sm hover:bg-gray-100"
          columns={initialColumns}
          initialState={initialState}
          data={getProjects(projects) || []}
          onRowClick={(row: any) => {
            handleRedirection(row);
          }}
          isLoading={isLoading}
<<<<<<< HEAD
          data-cy="projectsTable"
=======
          data-cy="projectTable"
>>>>>>> a4d4bf2e
        />
      </ErrorBoundary>
    </div>
  );
};

export default ProjectsTable;<|MERGE_RESOLUTION|>--- conflicted
+++ resolved
@@ -112,11 +112,7 @@
             handleRedirection(row);
           }}
           isLoading={isLoading}
-<<<<<<< HEAD
-          data-cy="projectsTable"
-=======
           data-cy="projectTable"
->>>>>>> a4d4bf2e
         />
       </ErrorBoundary>
     </div>
