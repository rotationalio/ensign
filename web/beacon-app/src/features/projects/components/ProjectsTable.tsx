--- conflicted
+++ resolved
@@ -1,13 +1,9 @@
 import { t } from '@lingui/macro';
 import { Table } from '@rotational/beacon-core';
 import { ErrorBoundary } from '@sentry/react';
-<<<<<<< HEAD
-import { useCallback, useState } from 'react';
-=======
-import React, { useCallback, useMemo } from 'react';
+import React, { useCallback, useMemo, useState } from 'react';
 import toast from 'react-hot-toast';
 import { useNavigate } from 'react-router-dom';
->>>>>>> 11d3a93f
 
 import { PATH_DASHBOARD } from '@/application/routes/paths';
 import { formatDate } from '@/utils/formatDate';
@@ -52,15 +48,13 @@
           return formatDate(new Date(date?.created));
         },
       },
-      // { Header: 'Actions', accessor: 'actions' },
+      { Header: 'Actions', accessor: 'actions' },
     ],
     []
   ) as any;
 
   const initialState = { hiddenColumns: ['id'] };
 
-<<<<<<< HEAD
-function ProjectsTable({ projects }: ProjectTableProps) {
   const [openRenameProjectModal, setOpenRenameProjectModal] = useState<{
     open: boolean;
     project: Project | null;
@@ -71,10 +65,6 @@
 
   const handleRenameProjectClick = (project: Project) => {
     setOpenRenameProjectModal({ open: true, project });
-=======
-  const handleRenameProjectClick = (projectId: string) => {
-    console.log('clicked!', projectId);
->>>>>>> 11d3a93f
   };
 
   const handleChangeOwnerClick = (_projectId: string) => {};
@@ -89,10 +79,9 @@
     }));
   }, []);
 
-<<<<<<< HEAD
   const handleModalClose = () =>
     setOpenRenameProjectModal({ ...openRenameProjectModal, open: false });
-=======
+
   const handleRedirection = (row: any) => {
     if (!row?.values?.id) {
       toast.error(
@@ -101,7 +90,6 @@
     }
     navigate(`${PATH_DASHBOARD.PROJECTS}/${row?.values?.id}`);
   };
->>>>>>> 11d3a93f
 
   return (
     <div className="mx-4">
@@ -115,10 +103,7 @@
           </div>
         }
       >
-<<<<<<< HEAD
-        <Table trClassName="text-sm" columns={initialColumns} data={getProjects(projects) || []} />
         <RenameProjectModal {...openRenameProjectModal} handleModalClose={handleModalClose} />
-=======
         <Table
           trClassName="text-sm"
           columns={initialColumns}
@@ -129,7 +114,6 @@
           }}
           isLoading={isLoading}
         />
->>>>>>> 11d3a93f
       </ErrorBoundary>
     </div>
   );
