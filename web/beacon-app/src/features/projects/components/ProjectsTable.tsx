--- conflicted
+++ resolved
@@ -25,11 +25,8 @@
       { Header: t`Project ID`, accessor: 'id' },
       { Header: t`Project Name`, accessor: 'name' },
       {
-        Header: 'Status',
-        accessor: (p: Project) => {
-          const status = p?.status;
-          return status || '---';
-        },
+        Header: t`Status`,
+        accessor: 'status',
       },
       {
         Header: t`Description`,
@@ -43,14 +40,8 @@
             : description || '---';
         },
       },
+
       {
-<<<<<<< HEAD
-=======
-        Header: t`Status`,
-        accessor: 'status',
-      },
-      {
->>>>>>> 477dbbad
         Header: t`Active Topics`,
         accessor: (p: Project) => {
           const active_topics = p?.active_topics;
