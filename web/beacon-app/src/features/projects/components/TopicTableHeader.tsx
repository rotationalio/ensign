--- conflicted
+++ resolved
@@ -1,9 +1,8 @@
 import { Trans } from '@lingui/macro';
 import { Heading } from '@rotational/beacon-core';
 import React from 'react';
-import { useNavigate } from 'react-router-dom';
 
-<<<<<<< HEAD
+// import { useNavigate } from 'react-router-dom';
 // import { useNavigate } from 'react-router-dom';
 import { EXTERNAL_LINKS } from '@/application';
 import { HelpTooltip } from '@/components/common/Tooltip/HelpTooltip';
@@ -14,18 +13,6 @@
   // const handleRedirection = () => {
   //   navigate(PATH_DASHBOARD.TEMPLATES);
   // };
-=======
-import { PATH_DASHBOARD } from '@/application';
-import { HelpTooltip } from '@/components/common/Tooltip/HelpTooltip';
-import { Link } from '@/components/ui/Link';
-import { PUBLIC_LINKS } from '@/constants';
-const TopicTableHeader: React.FC = () => {
-  const navigate = useNavigate();
-
-  const handleRedirection = () => {
-    navigate(PATH_DASHBOARD.TEMPLATES);
-  };
->>>>>>> 1886f04b
 
   return (
     <div>
@@ -38,13 +25,8 @@
           new services, models, or applications benefit from the data. Then create topics or event
           streams, which are logs that hold messages and events in a logical order. As an event
           broker, Ensign navigates the data for you with speed, ease and accuracy. Need help? See
-<<<<<<< HEAD
           our <Link href="#"> data flow templates</Link> or{' '}
           <Link href={EXTERNAL_LINKS.OFFICE_HOURS_SCHEDULE} openInNewTab>
-=======
-          our <Link onClick={handleRedirection}> data flow templates</Link> or{' '}
-          <Link href={PUBLIC_LINKS.OFFICE_HOURS_SCHEDULE} openInNewTab>
->>>>>>> 1886f04b
             schedule office hours!
           </Link>
         </Trans>
