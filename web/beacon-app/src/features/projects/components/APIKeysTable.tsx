<<<<<<< HEAD
import { Button, Heading, Table, Toast } from '@rotational/beacon-core';
import { useState } from 'react';

import { ApiKeyModal } from '@/components/common/Modal/ApiKeyModal';
import GenerateAPIKeyModal from '@/features/apiKeys/components/GenerateAPIKeyModal';
=======
import { Heading, Table, Toast } from '@rotational/beacon-core';

import Button from '@/components/ui/Button';
>>>>>>> e8a43d65
import { useFetchApiKeys } from '@/features/apiKeys/hooks/useFetchApiKeys';
interface APIKeysTableProps {
  projectID: string;
}

export const APIKeysTable = ({ projectID }: APIKeysTableProps) => {
  const { apiKeys, isFetchingApiKeys, hasApiKeysFailed, error } = useFetchApiKeys(projectID);
  const [isOpenAPIKeyDataModal, setIsOpenAPIKeyDataModal] = useState<boolean>(false);
  const [isOpenGenerateAPIKeyModal, setIsOpenGenerateAPIKeyModal] = useState<boolean>(false);
  const [key, setKey] = useState<any>(null);

  if (isFetchingApiKeys) {
    // TODO: add loading state
    return <div>Loading...</div>;
  }

  if (error) {
    <Toast
      isOpen={hasApiKeysFailed}
      variant="danger"
      title="Sorry we are having trouble fetching your API Keys, please try again later."
      description={(error as any)?.response?.data?.error}
    />;
  }

  const getApiKeys = (apikeys: any) => {
    if (!apikeys?.api_keys || apikeys?.api_keys.length === 0) return [];
    return Object.keys(apiKeys?.api_keys).map((key) => {
      const { id, name, client_id } = apiKeys.api_keys[key];
      return { id, name, client_id };
    }) as any;
  };

  const onOpenGenerateAPIKeyModal = () => {
    setIsOpenGenerateAPIKeyModal(true);
  };

  const onSetOpenAPIKeyDataModal = () => {
    setIsOpenAPIKeyDataModal(true);
  };

  const onCloseGenerateAPIKeyModal = () => {
    setIsOpenGenerateAPIKeyModal(false);
  };

  const onCloseAPIKeyDataModal = () => setIsOpenAPIKeyDataModal(false);

  return (
    <div className="text-sm">
      <div className="flex w-full justify-between bg-[#F7F9FB] p-2">
        <Heading as={'h1'} className="text-lg font-semibold">
          API Keys
        </Heading>
<<<<<<< HEAD
        <Button variant="primary" size="xsmall" onClick={onOpenGenerateAPIKeyModal}>
=======
        <Button variant="primary" size="small" className="!text-xs">
>>>>>>> e8a43d65
          + Add new Key
        </Button>
      </div>
      <Table
        className="w-full"
        columns={[
          { Header: 'ID', accessor: 'id' },
          { Header: 'Name', accessor: 'name' },
          { Header: 'Client ID', accessor: 'client_id' },
        ]}
        data={getApiKeys(apiKeys)}
      />
      <ApiKeyModal open={isOpenAPIKeyDataModal} data={key} onClose={onCloseAPIKeyDataModal} />
      <GenerateAPIKeyModal
        open={isOpenGenerateAPIKeyModal}
        onClose={onCloseGenerateAPIKeyModal}
        onSetKey={setKey}
        setOpenAPIKeyDataModal={onSetOpenAPIKeyDataModal}
      />
    </div>
  );
};

export default APIKeysTable;<|MERGE_RESOLUTION|>--- conflicted
+++ resolved
@@ -1,14 +1,9 @@
-<<<<<<< HEAD
-import { Button, Heading, Table, Toast } from '@rotational/beacon-core';
+import { Heading, Table, Toast } from '@rotational/beacon-core';
 import { useState } from 'react';
 
 import { ApiKeyModal } from '@/components/common/Modal/ApiKeyModal';
+import Button from '@/components/ui/Button';
 import GenerateAPIKeyModal from '@/features/apiKeys/components/GenerateAPIKeyModal';
-=======
-import { Heading, Table, Toast } from '@rotational/beacon-core';
-
-import Button from '@/components/ui/Button';
->>>>>>> e8a43d65
 import { useFetchApiKeys } from '@/features/apiKeys/hooks/useFetchApiKeys';
 interface APIKeysTableProps {
   projectID: string;
@@ -62,11 +57,12 @@
         <Heading as={'h1'} className="text-lg font-semibold">
           API Keys
         </Heading>
-<<<<<<< HEAD
-        <Button variant="primary" size="xsmall" onClick={onOpenGenerateAPIKeyModal}>
-=======
-        <Button variant="primary" size="small" className="!text-xs">
->>>>>>> e8a43d65
+        <Button
+          variant="primary"
+          size="small"
+          className="!text-xs"
+          onClick={onOpenGenerateAPIKeyModal}
+        >
           + Add new Key
         </Button>
       </div>
