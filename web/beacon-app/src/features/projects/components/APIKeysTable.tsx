--- conflicted
+++ resolved
@@ -108,19 +108,6 @@
       </p>
 
       <div className="flex w-full justify-between bg-[#F7F9FB] p-2">
-<<<<<<< HEAD
-        <Heading as={'h1'} className="text-lg font-semibold">
-          <Trans>API Keys</Trans>
-        </Heading>
-        <Button
-          variant="primary"
-          size="small"
-          className="!text-xs"
-          onClick={onOpenGenerateAPIKeyModal}
-        >
-          + New Key
-        </Button>
-=======
         <div className="flex items-center gap-3"></div>
         <div>
           <Button
@@ -129,10 +116,9 @@
             className="!text-xs"
             onClick={onOpenGenerateAPIKeyModal}
           >
-            + Add New Key
+            + New Key
           </Button>
         </div>
->>>>>>> 7dcbb1a5
       </div>
       <Table
         trClassName="text-sm"
