--- conflicted
+++ resolved
@@ -8,17 +8,12 @@
   const toggleHandler = () => setOpen(!open);
 
   return (
-<<<<<<< HEAD
-    <div data-testid="topic-query-title" className="mt-10" data-cy="topic-mgmt">
+    <div data-testid="topic-mgmt-title" className="mt-10" data-cy="topic-mgmt-title">
       <button
         className="mb-4 flex h-5 place-items-center gap-3"
         onClick={toggleHandler}
         data-cy="topic-mgmt-heading"
       >
-=======
-    <div data-testid="topic-mgmt-title" className="mt-10">
-      <button className="mb-4 flex h-5 place-items-center gap-3" onClick={toggleHandler}>
->>>>>>> 6eb94295
         <Heading as="h1" className=" text-lg font-semibold">
           <Trans>Advanced Topic Policy Management</Trans>
         </Heading>
