import { t } from '@lingui/macro';

// import commaNumber from 'comma-number';
import { formatDate } from '@/utils/formatDate';

import type { TopicEvents } from '../topics/types/topicEventsService';
import type { Topic } from '../topics/types/topicService';

export const getDefaultTopicStats = () => {
  return [
    {
      name: t`Online Publishers`,
      value: 0,
      units: '',
    },
    {
      name: t`Online Subscribers`,
      value: 0,
      units: '',
    },
    {
      name: t`Total Events`,
      value: 0,
    },
    {
      name: t`Data Storage`,
      value: 0,
      units: 'GB',
    },
  ];
};

export const getTopicStatsHeaders = () => {
  return [t`Online Publishers`, t`Online Subscribers`, t`Total Events`, t`Data Storage`];
};

export const getFormattedTopicData = (topic: Topic) => {
  return [
    {
      label: t`Topic ID`,
      value: topic?.id,
    },
    {
      label: t`Status`,
      value: topic?.status,
    },
    {
      label: t`Created`,
      value: formatDate(new Date(topic?.created as string)),
    },
    {
      label: t`Modified`,
      value: formatDate(new Date(topic?.modified as string)),
    },
  ];
};

export const getEventDetailColumns = () => {
  const initialColumns = [
    {
      Header: t`Event Type`,
      accessor: 'type',
    },
    {
      Header: t`Version`,
      accessor: 'version',
    },
    {
      Header: t`MIME Type`,
      accessor: 'mimetype',
    },
    {
      Header: t`# of Events`,
      accessor: (event: TopicEvents) => {
        return event?.events?.value;
      },
    },
    {
      Header: t`% of Events`,
      accessor: (event: TopicEvents) => {
        return `${event?.events?.percent}%`;
      },
    },
    {
      Header: t`Storage Volume`,
      accessor: (event: TopicEvents) => {
        return `${event?.storage?.value} ${event?.storage?.units}`;
      },
    },
    {
      Header: t`% of Volume`,
      accessor: (event: TopicEvents) => {
        return `${event?.storage?.percent}%`;
      },
    },
  ];

  return initialColumns;
};

export const getFormattedEventsDetailData = (events: TopicEvents) => {
  return [
    {
      label: t`Event Type`,
      value: events?.type,
    },
    {
      label: t`Version`,
      value: events?.version,
    },
    {
      label: t`MIME Type`,
      value: events?.mimetype,
    },
    {
      label: t`# of Events`,
      value: events?.events?.value,
    },
    {
      label: t`% of Events`,
      value: `${events?.events?.percent}%`,
    },
    {
      label: t`Storage Volume`,
      value: `${events?.storage?.value} ${events?.storage?.units}`,
    },
    {
      label: t`% of Volume`,
      value: `${events?.storage?.percent}%`,
    },
  ];
};

export const getProjectQueryMetaData = (metadataResult: any) => {
  if (!metadataResult || metadataResult?.length === 0) {
    return [];
  }

  return Object.keys(metadataResult).map((k) => {
    const v = metadataResult[k];
    return {
      key: k,
      value: v,
    };
  });
};

export const getQueryPaginationCounter = (count: number, total: any) => {
  if (total > 0) {
    return `${count} results of ${total} total`;
  }
  return '0 results of 0 total';
};

// TODO:  implement event pagination later to have the right count of events
export const getEventsPaginationCounter = (count: number, total: number) => {
  if (total > 0) {
    return `${count} of ${total} `;
  }
  return '0 of 0';
};

export const getFormattedEventDetailData = (events: TopicEvents[]) => {
  if (!events) {
    return [];
  }
  return events?.map((event) => {
    return {
      ...event,
      events: {
        ...event?.events,
        value: formatNumberByLocale(event?.events?.value),
<<<<<<< HEAD
=======
        percent: `${formatNumberByLocale(event?.events?.percent)}%`,
>>>>>>> d9462974
      },
    };
  });
};

export const formatNumberByLocale = (value: number) => {
  const locale = navigator.language;
  return new Intl.NumberFormat(locale, {
    maximumFractionDigits: 2,
  }).format(value);
};<|MERGE_RESOLUTION|>--- conflicted
+++ resolved
@@ -170,10 +170,7 @@
       events: {
         ...event?.events,
         value: formatNumberByLocale(event?.events?.value),
-<<<<<<< HEAD
-=======
         percent: `${formatNumberByLocale(event?.events?.percent)}%`,
->>>>>>> d9462974
       },
     };
   });
