--- conflicted
+++ resolved
@@ -54,7 +54,6 @@
   ];
 };
 
-<<<<<<< HEAD
 // this abstraction will sanitize the topic query params
 
 export const inputSanitizer = (input: string) => {
@@ -68,7 +67,8 @@
   const finalSanitizedInput = jsInjectionSafeInput.trim();
 
   return finalSanitizedInput;
-=======
+};
+
 export const getEventDetailColumns = () => {
   const initialColumns = [
     {
@@ -102,5 +102,4 @@
   ];
 
   return initialColumns;
->>>>>>> 248a1880
 };