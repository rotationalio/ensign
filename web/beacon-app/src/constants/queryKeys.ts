// react query query keys
export const RQK = {
  CREATE_ACCOUNT: 'createAccount',
  LOGIN: 'login',
  TENANTS: 'tenantList',
  CREATE_KEY: 'createAPIKey',
  PROJECT: 'project',
  PROJECT_STATS: 'project-stats',
  TENANTS_STATS: 'tenant-stats',
<<<<<<< HEAD
  TOPICS: 'topics',
=======
  PROJECT_LIST: 'projectList',
>>>>>>> 72e9374d
} as any;<|MERGE_RESOLUTION|>--- conflicted
+++ resolved
@@ -7,9 +7,6 @@
   PROJECT: 'project',
   PROJECT_STATS: 'project-stats',
   TENANTS_STATS: 'tenant-stats',
-<<<<<<< HEAD
   TOPICS: 'topics',
-=======
   PROJECT_LIST: 'projectList',
->>>>>>> 72e9374d
 } as any;