--- conflicted
+++ resolved
@@ -9,12 +9,8 @@
   TENANTS: '/tenant',
   APIKEYS: '/apikeys',
   PROJECTS: '/projects',
-<<<<<<< HEAD
-  PROJECTS_LIST: 'tenant/{:tenantID}/projects',
-=======
   TOPICS: '/projects/:id/topics',
   PROJECTS_LIST: '/{:tenantID}/projects',
->>>>>>> c70dfee7
   GETTING_STARTED: '/onboarding/getting-started',
   ONBOARDING_SETUP: '/onboarding/setup',
   MEMBERS_LIST: 'tenant/{:tenantID}/members',
