{
  "extends": "../tsconfig.json",
  "compilerOptions": {
    "noEmit": true,
    "target": "esnext",
    "allowSyntheticDefaultImports": true,
    "esModuleInterop": true,
    "moduleResolution": "node",
    "skipLibCheck": true,
    "strict": true,
    "module": "esnext",
    "noImplicitAny": true,
    "resolveJsonModule": true,
<<<<<<< HEAD
    "types": ["cypress", "node"],
  },
 "include": [
  "**/*.ts",
  ],
=======
    "types": ["cypress", "@testing-library/cypress"]
  },
  "types": ["cypress", "@testing-library/cypress", "node"],
  "include": ["**/*.ts"],
>>>>>>> e7f41c64
  "exclude": ["node_modules"]
}<|MERGE_RESOLUTION|>--- conflicted
+++ resolved
@@ -11,17 +11,9 @@
     "module": "esnext",
     "noImplicitAny": true,
     "resolveJsonModule": true,
-<<<<<<< HEAD
-    "types": ["cypress", "node"],
-  },
- "include": [
-  "**/*.ts",
-  ],
-=======
     "types": ["cypress", "@testing-library/cypress"]
   },
   "types": ["cypress", "@testing-library/cypress", "node"],
   "include": ["**/*.ts"],
->>>>>>> e7f41c64
   "exclude": ["node_modules"]
 }