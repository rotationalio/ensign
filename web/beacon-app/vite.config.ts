import { defineConfig } from 'vite';
import path from 'path';
import react from '@vitejs/plugin-react';
import eslint from 'vite-plugin-eslint';
import svgrPlugin from 'vite-plugin-svgr';
import tsConfigPaths from 'vite-tsconfig-paths';

// https://vitejs.dev/config/
export default defineConfig({
  plugins: [
<<<<<<< HEAD
    react({
      babel: {
        babelrc: true
      },
    }), svgrPlugin(), tsConfigPaths(), eslint()],
=======
    react(),
    eslint(),
    svgrPlugin(),
    tsConfigPaths(),
  ],
>>>>>>> a844bb5a
  resolve: {
    alias: {
      '@': path.resolve(__dirname, './src'),
    },
  },
  build: {
    outDir: 'build',
  },
});<|MERGE_RESOLUTION|>--- conflicted
+++ resolved
@@ -8,19 +8,11 @@
 // https://vitejs.dev/config/
 export default defineConfig({
   plugins: [
-<<<<<<< HEAD
-    react({
-      babel: {
-        babelrc: true
-      },
-    }), svgrPlugin(), tsConfigPaths(), eslint()],
-=======
     react(),
     eslint(),
     svgrPlugin(),
     tsConfigPaths(),
   ],
->>>>>>> a844bb5a
   resolve: {
     alias: {
       '@': path.resolve(__dirname, './src'),
