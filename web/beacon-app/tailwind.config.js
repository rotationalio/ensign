--- conflicted
+++ resolved
@@ -35,7 +35,6 @@
         '100%': {
           transform: `translateY(calc(100% + 1rem))`,
         },
-<<<<<<< HEAD
         'slideUpAndFade': {
           '0%': { transform: 'translateY(2px)', opacity: 0 } ,
           '100%': { transform: 'translateY(0)', opacity: 1 },
@@ -52,8 +51,6 @@
           '0%': { transform: 'translateX(2px)', opacity: 0 },
           '100%': { transform: 'translateX(0)', opacity: 1 },
         },
-=======
->>>>>>> fff9914d
       },
     },
     animation: {
@@ -69,7 +66,9 @@
     },
   },
   presets: [
-    require('@rotational/beacon-foundation/lib/tailwindPreset.config'),
+    require('@rotational/beacon-foundation/lib/tailwindPreset.config',
+    require('@rotational/beacon-core/lib/tailwind.config')
+    ),
   ],
   safelist: [
     {
