import React from 'react';
import toggleResponsiveClass from './ResponsiveNav'
import logo from '../layout/img/logo.png'

export default function Navbar() {
    return (
        <nav className="relative max-w-7xl flex items-center justify-between text-white">
          <a href="https://rotational.io" target="_blank" rel="noreferrer" className="pt-3">
            <img
              src={logo}
              alt="Rotational Labs logo"
              className="pl-5 h-14 w-auto sm:pl-20 h-14"
            />
          </a>
          <ul className="topnav" id="myTopnav">
            <li><a href="https://rotational.app">Ensign</a></li>
            <li><a href="https://rotational.io/services/" target="_blank" rel="noreferrer">Services</a></li>
<<<<<<< HEAD
            <li><a href="https://rotational.io/opensource/" target="_blank" rel="noreferrer">Open Source</a></li>
            <li><a href="https://rotational.io/blog/" target="_blank" rel="noreferrer">Blog</a></li>
            <li><a href="https://rotational.io/about/" target="_blank" rel="noreferrer">About</a></li>
            <li><a href="https://rotational.io/contact/"  target="_blank" rel="noreferrer">Contact</a></li>
            <li><a href="javascript:void(0);" class="icon" onClick={toggleResponsiveClass}>
                <i class="fa fa-bars"></i>
=======
            <li><a href="https://rotational.io/about" target="_blank" rel="noreferrer">About</a></li>
            <li><a href="#" className="icon" onClick={toggleResponsiveClass}>
                <i className="fa fa-bars"></i>
>>>>>>> 5f24595d
            </a></li>
          </ul>
        </nav>
    )
}<|MERGE_RESOLUTION|>--- conflicted
+++ resolved
@@ -15,18 +15,12 @@
           <ul className="topnav" id="myTopnav">
             <li><a href="https://rotational.app">Ensign</a></li>
             <li><a href="https://rotational.io/services/" target="_blank" rel="noreferrer">Services</a></li>
-<<<<<<< HEAD
             <li><a href="https://rotational.io/opensource/" target="_blank" rel="noreferrer">Open Source</a></li>
             <li><a href="https://rotational.io/blog/" target="_blank" rel="noreferrer">Blog</a></li>
             <li><a href="https://rotational.io/about/" target="_blank" rel="noreferrer">About</a></li>
             <li><a href="https://rotational.io/contact/"  target="_blank" rel="noreferrer">Contact</a></li>
-            <li><a href="javascript:void(0);" class="icon" onClick={toggleResponsiveClass}>
-                <i class="fa fa-bars"></i>
-=======
-            <li><a href="https://rotational.io/about" target="_blank" rel="noreferrer">About</a></li>
             <li><a href="#" className="icon" onClick={toggleResponsiveClass}>
                 <i className="fa fa-bars"></i>
->>>>>>> 5f24595d
             </a></li>
           </ul>
         </nav>
