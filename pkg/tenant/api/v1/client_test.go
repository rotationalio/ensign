package api_test

import (
	"context"
	"encoding/json"
	"fmt"
	"net/http"
	"net/http/httptest"
	"net/url"
	"testing"
	"time"

	"github.com/rotationalio/ensign/pkg/tenant/api/v1"
	"github.com/stretchr/testify/require"
)

func TestClient(t *testing.T) {
	// Creates a Test Server
	ts := httptest.NewServer(http.HandlerFunc(func(w http.ResponseWriter, r *http.Request) {
		if r.Method == http.MethodGet {
			require.Equal(t, int64(0), r.ContentLength)
			w.Header().Add("Content-Type", "application/json; charset=utf-8")
			w.WriteHeader(http.StatusOK)
			fmt.Fprintln(w, "{\"hello\":\"world\"}")
			return
		}

		require.Equal(t, int64(18), r.ContentLength)
		w.Header().Add("Content-Type", "application/json; charset=utf-8")
		w.WriteHeader(http.StatusBadRequest)
		fmt.Fprintln(w, "{\"error\":\"bad request\"}")
	}))
	defer ts.Close()

	// Creates a Client that makes requests to the test server
	client, err := api.New(ts.URL)
	require.NoError(t, err)

	// Ensures that the latest version of the client is returned
	apiv1, ok := client.(*api.APIv1)
	require.True(t, ok)

	// Creates a new GET request to a basic path
	req, err := apiv1.NewRequest(context.TODO(), http.MethodGet, "/foo", nil, nil)
	require.NoError(t, err)

	require.Equal(t, "/foo", req.URL.Path)
	require.Equal(t, "", req.URL.RawQuery)
	require.Equal(t, http.MethodGet, req.Method)
	require.Equal(t, "Tenant API Client/v1", req.Header.Get("User-Agent"))
	require.Equal(t, "application/json", req.Header.Get("Accept"))
	require.Equal(t, "application/json; charset=utf-8", req.Header.Get("Content-Type"))

	// Creates a new GET request with query params
	params := url.Values{}
	params.Add("q", "searching")
	params.Add("key", "open says me")
	req, err = apiv1.NewRequest(context.TODO(), http.MethodGet, "/foo", nil, &params)
	require.NoError(t, err)
	require.Equal(t, "key=open+says+me&q=searching", req.URL.RawQuery)

	data := make(map[string]string)
	rep, err := apiv1.Do(req, &data, true)
	require.NoError(t, err)
	require.Equal(t, http.StatusOK, rep.StatusCode)
	require.Contains(t, data, "hello")
	require.Equal(t, "world", data["hello"])

	// Creates a new POST request and checks error handling
	req, err = apiv1.NewRequest(context.TODO(), http.MethodPost, "/bar", data, nil)
	require.NoError(t, err)
	rep, err = apiv1.Do(req, nil, false)
	require.NoError(t, err)
	require.Equal(t, http.StatusBadRequest, rep.StatusCode)
}

func TestStatus(t *testing.T) {
	t.Run("Ok", func(t *testing.T) {
		fixture := &api.StatusReply{
			Status:  "fine",
			Uptime:  (2 * time.Second).String(),
			Version: "1.0.test",
		}

		// Creates a Test Server
		ts := httptest.NewServer(http.HandlerFunc(func(w http.ResponseWriter, r *http.Request) {
			require.Equal(t, http.MethodGet, r.Method)
			require.Equal(t, "/v1/status", r.URL.Path)

			w.Header().Add("Content-Type", "application/json; charset=utf-8")
			w.WriteHeader(http.StatusOK)
			json.NewEncoder(w).Encode(fixture)

		}))
		defer ts.Close()

		// Creates a client to execute tests against the test server
		client, err := api.New(ts.URL)
		require.NoError(t, err)

		out, err := client.Status(context.Background())
		require.NoError(t, err, "could not execute status request")
		require.Equal(t, fixture, out, "expected the fixture to be returned")
	})

	t.Run("Unavailable", func(t *testing.T) {
		fixture := &api.StatusReply{
			Status:  "ack!",
			Uptime:  (9 * time.Second).String(),
			Version: "1.0.panic",
		}

		// Creates a Test Server
		ts := httptest.NewServer(http.HandlerFunc(func(w http.ResponseWriter, r *http.Request) {
			require.Equal(t, http.MethodGet, r.Method)
			require.Equal(t, "/v1/status", r.URL.Path)

			w.Header().Add("Content-Type", "application/json; charset=utf-8")
			w.WriteHeader(http.StatusOK)
			json.NewEncoder(w).Encode(fixture)

		}))
		defer ts.Close()

		// Creates a client to execute tests against the test server
		client, err := api.New(ts.URL)
		require.NoError(t, err)

		out, err := client.Status(context.Background())
		require.NoError(t, err, "could not execute status request")
		require.Equal(t, fixture, out, "expected the fixture to be returned")
	})
}

func TestTenantList(t *testing.T) {
	fixture := &api.TenantPage{
		Tenants: []*api.Tenant{
			{
				ID:              "001",
				TenantName:      "tenant01",
				EnvironmentType: "Dev",
			},
			{
				ID:              "002",
				TenantName:      "tenant02",
				EnvironmentType: "Prod",
			},
			{
				ID:              "003",
				TenantName:      "tenant03",
				EnvironmentType: "Stage",
			},
		},
		PrevPageToken: "21",
		NextPageToken: "23",
	}

	// Creates a test server
	ts := httptest.NewServer(http.HandlerFunc(func(w http.ResponseWriter, r *http.Request) {
		require.Equal(t, http.MethodGet, r.Method)
		require.Equal(t, "/v1/tenant", r.URL.Path)

		params := r.URL.Query()
		require.Equal(t, "2", params.Get("page_size"))
		require.Equal(t, "12", params.Get("next_page_token"))

		w.Header().Add("Content-Type", "application/json; charset=utf-8")
		w.WriteHeader(http.StatusOK)
		json.NewEncoder(w).Encode(fixture)
	}))
	defer ts.Close()

	// Creates a client to execute tests against the server
	client, err := api.New(ts.URL)
	require.NoError(t, err, "could not create api client")

	req := &api.PageQuery{
		PageSize:      2,
		NextPageToken: "12",
	}

	out, err := client.TenantList(context.Background(), req)
	require.NoError(t, err, "could not execute api request")
	require.Equal(t, fixture, out, "unexpected response error")
}

func TestTenantCreate(t *testing.T) {
	fixture := &api.Tenant{
		ID:              "1234",
		TenantName:      "feist",
		EnvironmentType: "Dev",
	}

	// Creates a test server
	ts := httptest.NewServer(http.HandlerFunc(func(w http.ResponseWriter, r *http.Request) {
		require.Equal(t, http.MethodPost, r.Method)
		require.Equal(t, "/v1/tenant", r.URL.Path)

		in := &api.Tenant{}
		err := json.NewDecoder(r.Body).Decode(in)
		require.NoError(t, err, "could not decode request")

		w.Header().Add("Content-Type", "application/json; charset=utf-8")
		w.WriteHeader(http.StatusCreated)
		json.NewEncoder(w).Encode(fixture)
	}))
	defer ts.Close()

	// Creates a client to execute tests against the test server
	client, err := api.New(ts.URL)
	require.NoError(t, err, "could not create api client")

	out, err := client.TenantCreate(context.Background(), &api.Tenant{})
	require.NoError(t, err, "could not execute api request")
	require.Equal(t, fixture, out, "unexpected response error")
}

func TestTenantDetail(t *testing.T) {
	fixture := &api.Tenant{
		ID:              "001",
		TenantName:      "tenant01",
		EnvironmentType: "Dev",
	}

	// Creates a test server
	ts := httptest.NewServer(http.HandlerFunc(func(w http.ResponseWriter, r *http.Request) {
		require.Equal(t, http.MethodGet, r.Method)
		require.Equal(t, "/v1/tenant/tenant01", r.URL.Path)

		w.Header().Add("Content-Type", "application/json; charset=utf-8")
		w.WriteHeader(http.StatusOK)
		json.NewEncoder(w).Encode(fixture)
	}))
	defer ts.Close()

	// Creates a client to execute tests against the test server
	client, err := api.New(ts.URL)
	require.NoError(t, err, "could not create api client")

	out, err := client.TenantDetail(context.Background(), "tenant01")
	require.NoError(t, err, "could not execute api request")
	require.Equal(t, fixture, out, "unexpected response error")
}

func TestTenantUpdate(t *testing.T) {
	fixture := &api.Tenant{
		ID:              "001",
		TenantName:      "tenant01",
		EnvironmentType: "Dev",
	}

	// Creates a test server
	ts := httptest.NewServer(http.HandlerFunc(func(w http.ResponseWriter, r *http.Request) {
		require.Equal(t, http.MethodPut, r.Method)
		require.Equal(t, "/v1/tenant/001", r.URL.Path)

		w.Header().Add("Content-Type", "application/json; charset=utf-8")
		w.WriteHeader(http.StatusOK)
		json.NewEncoder(w).Encode(fixture)
	}))
	defer ts.Close()

	// Creates a client to execute tests against the server
	client, err := api.New(ts.URL)
	require.NoError(t, err, "could not execute api request")

	req := &api.Tenant{
		ID:              "001",
		TenantName:      "tenant02",
		EnvironmentType: "Prod",
	}

	rep, err := client.TenantUpdate(context.Background(), req)
	require.NoError(t, err, "could not execute api request")
	require.Equal(t, fixture, rep, "unexpected response error")
}

func TestTenantDelete(t *testing.T) {
	fixture := &api.Reply{}

	// Creates a test server
	ts := httptest.NewServer(http.HandlerFunc(func(w http.ResponseWriter, r *http.Request) {
		require.Equal(t, http.MethodDelete, r.Method)
		require.Equal(t, "/v1/tenant/tenant01", r.URL.Path)

		w.Header().Add("Content-Type", "application/json; charset=utf-8")
		w.WriteHeader(http.StatusOK)
		json.NewEncoder(w).Encode(fixture)
	}))
	defer ts.Close()

	// Creates a client to execute tests against the test server
	client, err := api.New(ts.URL)
	require.NoError(t, err, "could not create api client")

	err = client.TenantDelete(context.Background(), "tenant01")
	require.NoError(t, err, "could not execute api request")
}

func TestTenantMemberList(t *testing.T) {
	fixture := &api.TenantMemberPage{
		TenantID: "002",
		TenantMembers: []*api.Member{
			{
				ID:   "002",
				Name: "Luke Hamilton",
				Role: "Admin",
			},
		},
		PrevPageToken: "1212",
		NextPageToken: "1214",
	}

	// Creates a test server
	ts := httptest.NewServer(http.HandlerFunc(func(w http.ResponseWriter, r *http.Request) {
		require.Equal(t, http.MethodGet, r.Method)
		require.Equal(t, "/v1/tenant/tenant002/members", r.URL.Path)

		params := r.URL.Query()

		require.Equal(t, "2", params.Get("page_size"))
		require.Equal(t, "12", params.Get("next_page_token"))

		w.Header().Add("Content-Type", "application/json; charset=utf-8")
		w.WriteHeader(http.StatusOK)
		json.NewEncoder(w).Encode(fixture)
	}))
	defer ts.Close()

	// Create a client to execute tests against the test server
	client, err := api.New(ts.URL)
	require.NoError(t, err, "could not create api client")

	req := &api.PageQuery{
		PageSize:      2,
		NextPageToken: "12",
	}

	out, err := client.TenantMemberList(context.Background(), "tenant002", req)
	require.NoError(t, err, "could not execute api request")
	require.Equal(t, fixture, out, "unexpected response error")
}

func TestTenantMemberCreate(t *testing.T) {
	fixture := &api.Member{
		ID:   "02",
		Name: "Luke Hamilton",
		Role: "Admin",
	}

	// Creates a test server
	ts := httptest.NewServer(http.HandlerFunc(func(w http.ResponseWriter, r *http.Request) {
		require.Equal(t, http.MethodPost, r.Method)
		require.Equal(t, "/v1/tenant/tenant02/members", r.URL.Path)

		in := &api.Member{}
		err := json.NewDecoder(r.Body).Decode(in)
		require.NoError(t, err, "could not decode request")

		w.Header().Add("Content-Type", "application/json; charset=utf-8")
		w.WriteHeader(http.StatusCreated)
		json.NewEncoder(w).Encode(fixture)
	}))
	defer ts.Close()

	// Create a client to execute tests against the test server
	client, err := api.New(ts.URL)
	require.NoError(t, err, "could not create api client")

	out, err := client.TenantMemberCreate(context.Background(), "tenant02", &api.Member{})
	require.NoError(t, err, "could not execute api request")
	require.Equal(t, fixture, out, "unexpected response error")
}

func TestMemberList(t *testing.T) {
	fixture := &api.MemberPage{
		Members: []*api.Member{
			{
				ID:   "002",
				Name: "Ryan Moore",
				Role: "Admin",
			},
		},
		PrevPageToken: "21",
		NextPageToken: "23",
	}
	// Creates a test server
	ts := httptest.NewServer(http.HandlerFunc(func(w http.ResponseWriter, r *http.Request) {
		require.Equal(t, http.MethodGet, r.Method)
		require.Equal(t, "/v1/members", r.URL.Path)

		params := r.URL.Query()
		require.Equal(t, "2", params.Get("page_size"))
		require.Equal(t, "12", params.Get("next_page_token"))

		w.Header().Add("Content-Type", "application/json; charset=utf-8")
		w.WriteHeader(http.StatusOK)
		json.NewEncoder(w).Encode(fixture)
	}))
	defer ts.Close()

	// Creates a client to execute tests against the test server
	client, err := api.New(ts.URL)
	require.NoError(t, err, "could not create api client")

	req := &api.PageQuery{
		PageSize:      2,
		NextPageToken: "12",
	}

	out, err := client.MemberList(context.Background(), req)
	require.NoError(t, err, "could not execute api request")
	require.Equal(t, fixture, out, "unexpected response error")
}

func TestMemberCreate(t *testing.T) {
	fixture := &api.Member{
		ID:   "002",
		Name: "Ryan Moore",
		Role: "Admin",
	}

	// Creates a test server
	ts := httptest.NewServer(http.HandlerFunc(func(w http.ResponseWriter, r *http.Request) {
		require.Equal(t, http.MethodPost, r.Method)
		require.Equal(t, "/v1/members", r.URL.Path)

		in := &api.Member{}
		err := json.NewDecoder(r.Body).Decode(in)
		require.NoError(t, err, "could not decode request")

		w.Header().Add("Content-Type", "application/json; charset=utf-8")
		w.WriteHeader(http.StatusCreated)
		json.NewEncoder(w).Encode(fixture)
	}))
	defer ts.Close()

	// Create a client to execute tests against the test server
	client, err := api.New(ts.URL)
	require.NoError(t, err, "could not create api client")

	req := &api.Member{}

	out, err := client.MemberCreate(context.Background(), req)
	require.NoError(t, err, "could not execute api request")
	require.Equal(t, fixture, out, "unexpected response error")
}

func TestTenantProjectList(t *testing.T) {
	fixture := &api.TenantProjectPage{
		TenantID: "01",
		TenantProjects: []*api.Project{
			{
				ID:   "001",
				Name: "project01",
			},
		},
		PrevPageToken: "21",
		NextPageToken: "23",
	}

	// Creates a test server
	ts := httptest.NewServer(http.HandlerFunc(func(w http.ResponseWriter, r *http.Request) {
		require.Equal(t, http.MethodGet, r.Method)
		require.Equal(t, "/v1/tenant/tenant01/projects", r.URL.Path)

		params := r.URL.Query()
		require.Equal(t, "2", params.Get("page_size"))
		require.Equal(t, "12", params.Get("next_page_token"))

		w.Header().Add("Content-Type", "application/json; charset=utf-8")
		w.WriteHeader(http.StatusOK)
		json.NewEncoder(w).Encode(fixture)
	}))
	defer ts.Close()

	// Creates a client to executes tests against the test server
	client, err := api.New(ts.URL)
	require.NoError(t, err, "could not create api client")

	req := &api.PageQuery{
		PageSize:      2,
		NextPageToken: "12",
	}

	out, err := client.TenantProjectList(context.Background(), "tenant01", req)
	require.NoError(t, err, "could not execute api request")
	require.Equal(t, fixture, out, "unexpected response error")
}

func TestTenantProjectCreate(t *testing.T) {
	fixture := &api.Project{
		ID:   "001",
		Name: "project01",
	}

	// Creates a test server
	ts := httptest.NewServer(http.HandlerFunc(func(w http.ResponseWriter, r *http.Request) {
		require.Equal(t, http.MethodPost, r.Method)
		require.Equal(t, "/v1/tenant/tenant01/projects", r.URL.Path)

		in := &api.Project{}
		err := json.NewDecoder(r.Body).Decode(in)
		require.NoError(t, err, "could not decode request")

		w.Header().Add("Content-Type", "application/json; charset=utf-8")
		w.WriteHeader(http.StatusCreated)
		json.NewEncoder(w).Encode(fixture)
	}))
	defer ts.Close()

	// Creates a client to execute tests against the test server
	client, err := api.New(ts.URL)
	require.NoError(t, err, "could not create api client")

	out, err := client.TenantProjectCreate(context.Background(), "tenant01", &api.Project{})
	require.NoError(t, err, "could not execute api request")
	require.Equal(t, fixture, out, "unexpected response error")
}

func TestProjectList(t *testing.T) {
	fixture := &api.ProjectPage{
		Projects: []*api.Project{
			{
				ID:   "001",
				Name: "project01",
			},
		},
		PrevPageToken: "21",
		NextPageToken: "23",
	}

	// Creates a test server
	ts := httptest.NewServer(http.HandlerFunc(func(w http.ResponseWriter, r *http.Request) {
		require.Equal(t, http.MethodGet, r.Method)
		require.Equal(t, "/v1/projects", r.URL.Path)

		params := r.URL.Query()
		require.Equal(t, "2", params.Get("page_size"))
		require.Equal(t, "12", params.Get("next_page_token"))

		w.Header().Add("Content-Type", "application/json; charset=utf-8")
		w.WriteHeader(http.StatusOK)
		json.NewEncoder(w).Encode(fixture)
	}))
	defer ts.Close()

	// Creates a client to execute tests against the test server
	client, err := api.New(ts.URL)
	require.NoError(t, err, "could not create api client")

	req := &api.PageQuery{
		PageSize:      2,
		NextPageToken: "12",
	}

	out, err := client.ProjectList(context.Background(), req)
	require.NoError(t, err, "could not execute api request")
	require.Equal(t, fixture, out, "unexpected response error")
}

func TestProjectCreate(t *testing.T) {
	fixture := &api.Project{
		ID:   "001",
		Name: "project01",
	}

	// Creates a test server
	ts := httptest.NewServer(http.HandlerFunc(func(w http.ResponseWriter, r *http.Request) {
		require.Equal(t, http.MethodPost, r.Method)
		require.Equal(t, "/v1/projects", r.URL.Path)

		in := &api.Project{}
		err := json.NewDecoder(r.Body).Decode(in)
		require.NoError(t, err, "could not decode request")

		w.Header().Add("Content-Type", "application/json; charset=utf-8")
		w.WriteHeader(http.StatusCreated)
		json.NewEncoder(w).Encode(fixture)
	}))
	defer ts.Close()

	// Creates a client to execute tests against the test server
	client, err := api.New(ts.URL)
	require.NoError(t, err, "could not create api client")

	out, err := client.ProjectCreate(context.Background(), &api.Project{})
	require.NoError(t, err, "could not execute api request")
	require.Equal(t, fixture, out, "unexpected response error")
}

func TestProjectTopicList(t *testing.T) {
	fixture := &api.ProjectTopicPage{
		ProjectID: "001",
		TenantTopics: []*api.Topic{
			{
				ID:   "005",
				Name: "topic002",
			},
		},
		PrevPageToken: "21",
		NextPageToken: "23",
	}

	// Creates a test server
	ts := httptest.NewServer(http.HandlerFunc(func(w http.ResponseWriter, r *http.Request) {
		require.Equal(t, http.MethodGet, r.Method)
		require.Equal(t, "/v1/projects/project001/topics", r.URL.Path)

		params := r.URL.Query()
		require.Equal(t, "12", params.Get("next_page_token"))
		require.Equal(t, "2", params.Get("page_size"))

		w.Header().Add("Content-Type", "application/json; charset=utf-8")
		w.WriteHeader(http.StatusOK)
		json.NewEncoder(w).Encode(fixture)
	}))
	defer ts.Close()

	// Create a client to execute tests against the test server
	client, err := api.New(ts.URL)
	require.NoError(t, err, "could not create api client")

	req := &api.PageQuery{
		PageSize:      2,
		NextPageToken: "12",
	}

	out, err := client.ProjectTopicList(context.Background(), "project001", req)
	require.NoError(t, err, "could not execute api request")
	require.Equal(t, fixture, out, "unexpected response returned")
}

func TestProjectTopicCreate(t *testing.T) {
	fixture := &api.Topic{
		ID:   "001",
		Name: "topic01",
	}
	// Create a test server
	ts := httptest.NewServer(http.HandlerFunc(func(w http.ResponseWriter, r *http.Request) {
		require.Equal(t, http.MethodPost, r.Method)
		require.Equal(t, "/v1/projects/project001/topics", r.URL.Path)

		in := &api.Topic{}
		err := json.NewDecoder(r.Body).Decode(in)
		require.NoError(t, err, "could not decode request")

		w.Header().Add("Content-Type", "application/json; charset=utf-8")
		w.WriteHeader(http.StatusCreated)
		json.NewEncoder(w).Encode(fixture)
	}))
	defer ts.Close()

	// Create a client to execute tests against the test server
	client, err := api.New(ts.URL)
	require.NoError(t, err, "could not create api client")

	out, err := client.ProjectTopicCreate(context.Background(), "project001", &api.Topic{})
	require.NoError(t, err, "could not execute api request")
	require.Equal(t, fixture, out, "unexpected response returned")
}

func TestTopicList(t *testing.T) {
	fixture := &api.TopicPage{
		Topics: []*api.Topic{
			{
				ID:   "005",
				Name: "topic01",
			},
		},
		PrevPageToken: "21",
		NextPageToken: "23",
	}

	// Creates a test server
	ts := httptest.NewServer(http.HandlerFunc(func(w http.ResponseWriter, r *http.Request) {
		require.Equal(t, http.MethodGet, r.Method)
		require.Equal(t, "/v1/topics", r.URL.Path)

		params := r.URL.Query()
		require.Equal(t, "12", params.Get("next_page_token"))
		require.Equal(t, "2", params.Get("page_size"))

		w.Header().Add("Content-Type", "application/json; charset=utf-8")
		w.WriteHeader(http.StatusOK)
		json.NewEncoder(w).Encode(fixture)
	}))
	defer ts.Close()

	// Create a client to execute tests against the test server
	client, err := api.New(ts.URL)
	require.NoError(t, err, "could not create api client")

	req := &api.PageQuery{
		PageSize:      2,
		NextPageToken: "12",
	}

	out, err := client.TopicList(context.Background(), req)
	require.NoError(t, err, "could not execute api request")
	require.Equal(t, fixture, out, "unexpected response returned")
}

func TestTopicCreate(t *testing.T) {
	fixture := &api.Topic{
		ID:   "001",
		Name: "topic01",
	}
	// Create a test server
	ts := httptest.NewServer(http.HandlerFunc(func(w http.ResponseWriter, r *http.Request) {
		require.Equal(t, http.MethodPost, r.Method)
		require.Equal(t, "/v1/topics", r.URL.Path)

		in := &api.Topic{}
		err := json.NewDecoder(r.Body).Decode(in)
		require.NoError(t, err, "could not decode request")

		w.Header().Add("Content-Type", "application/json; charset=utf-8")
		w.WriteHeader(http.StatusCreated)
		json.NewEncoder(w).Encode(fixture)
	}))
	defer ts.Close()

	// Create a client to execute tests against the test server
	client, err := api.New(ts.URL)
	require.NoError(t, err, "could not create api client")

	out, err := client.TopicCreate(context.Background(), &api.Topic{})
	require.NoError(t, err, "could not execute api request")
	require.Equal(t, fixture, out, "unexpected response returned")
}

<<<<<<< HEAD
func TestTopicDetail(t *testing.T) {
	fixture := &api.Topic{
		ID:   "001",
		Name: "topic01",
	}

	// Creates a test server
	ts := httptest.NewServer(http.HandlerFunc(func(w http.ResponseWriter, r *http.Request) {
		require.Equal(t, http.MethodGet, r.Method)
		require.Equal(t, "/v1/topics/topic001", r.URL.Path)
=======
func TestProjectAPIKeyList(t *testing.T) {
	fixture := &api.ProjectAPIKeyPage{
		ProjectID: "001",
		APIKeys: []*api.APIKey{
			{
				ID:           001,
				ClientID:     "client001",
				ClientSecret: "segredo",
				Name:         "myapikey",
				Owner:        "Ryan Moore",
				Permissions:  []string{"Read", "Write", "Delete"},
				Created:      time.Now().Format(time.RFC3339Nano),
				Modified:     time.Now().Format(time.RFC3339Nano),
			},
		},
		PrevPageToken: "21",
		NextPageToken: "23",
	}

	// Create a test server
	ts := httptest.NewServer(http.HandlerFunc(func(w http.ResponseWriter, r *http.Request) {
		require.Equal(t, http.MethodGet, r.Method)
		require.Equal(t, "/v1/projects/project001/apikeys", r.URL.Path)
		params := r.URL.Query()
		require.Equal(t, "2", params.Get("page_size"))
		require.Equal(t, "12", params.Get("next_page_token"))
>>>>>>> 424d29df

		w.Header().Add("Content-Type", "application/json; charset=utf-8")
		w.WriteHeader(http.StatusOK)
		json.NewEncoder(w).Encode(fixture)
	}))
	defer ts.Close()

<<<<<<< HEAD
=======
	// Creates a client to executes tests against the test server
	client, err := api.New(ts.URL)
	require.NoError(t, err, "could not create api client")

	req := &api.PageQuery{
		PageSize:      2,
		NextPageToken: "12",
	}

	out, err := client.ProjectAPIKeyList(context.Background(), "project001", req)
	require.NoError(t, err, "could not execute api request")
	require.Equal(t, fixture, out, "unexpected response error")
}

func TestProjectAPIKeyCreate(t *testing.T) {
	fixture := &api.APIKey{
		ID:           001,
		ClientID:     "client001",
		ClientSecret: "segredo",
		Name:         "myapikey",
		Owner:        "Ryan Moore",
		Permissions:  []string{"Read", "Write", "Delete"},
		Created:      time.Now().Format(time.RFC3339Nano),
		Modified:     time.Now().Format(time.RFC3339Nano),
	}

	//Creates a test server
	ts := httptest.NewServer(http.HandlerFunc(func(w http.ResponseWriter, r *http.Request) {
		require.Equal(t, http.MethodPost, r.Method)
		require.Equal(t, "/v1/projects/project001/apikeys", r.URL.Path)

		in := &api.APIKey{}
		err := json.NewDecoder(r.Body).Decode(in)
		require.NoError(t, err, "could not decode request")

		w.Header().Add("Content-Type", "application/json; charset=utf-8")
		w.WriteHeader(http.StatusCreated)
		json.NewEncoder(w).Encode(fixture)
	}))
	defer ts.Close()

>>>>>>> 424d29df
	// Creates a client to execute tests against the test server
	client, err := api.New(ts.URL)
	require.NoError(t, err, "could not create api client")

<<<<<<< HEAD
	out, err := client.TopicDetail(context.Background(), "topic001")
=======
	out, err := client.ProjectAPIKeyCreate(context.Background(), "project001", &api.APIKey{})
>>>>>>> 424d29df
	require.NoError(t, err, "could not execute api request")
	require.Equal(t, fixture, out, "unexpected response error")
}

<<<<<<< HEAD
func TestTopicDelete(t *testing.T) {
	fixture := &api.Reply{}

	// Creates a test server
	ts := httptest.NewServer(http.HandlerFunc(func(w http.ResponseWriter, r *http.Request) {
		require.Equal(t, http.MethodDelete, r.Method)
		require.Equal(t, "/v1/topics/topic001", r.URL.Path)
=======
func TestAPIKeyList(t *testing.T) {
	fixture := &api.APIKeyPage{
		APIKeys: []*api.APIKey{
			{
				ID:           001,
				ClientID:     "client001",
				ClientSecret: "segredo",
				Name:         "myapikey",
				Owner:        "Ryan Moore",
				Permissions:  []string{"Read", "Write", "Delete"},
				Created:      time.Now().Format(time.RFC3339Nano),
				Modified:     time.Now().Format(time.RFC3339Nano),
			},
		},
		PrevPageToken: "21",
		NextPageToken: "23",
	}

	// Create a test server
	ts := httptest.NewServer(http.HandlerFunc(func(w http.ResponseWriter, r *http.Request) {
		require.Equal(t, http.MethodGet, r.Method)
		require.Equal(t, "/v1/apikeys", r.URL.Path)

		params := r.URL.Query()
		require.Equal(t, "2", params.Get("page_size"))
		require.Equal(t, "12", params.Get("next_page_token"))
>>>>>>> 424d29df

		w.Header().Add("Content-Type", "application/json; charset=utf-8")
		w.WriteHeader(http.StatusOK)
		json.NewEncoder(w).Encode(fixture)
	}))
	defer ts.Close()

	// Creates a client to execute tests against the test server
	client, err := api.New(ts.URL)
	require.NoError(t, err, "could not create api client")

<<<<<<< HEAD
	err = client.TopicDelete(context.TODO(), "topic001")
	require.NoError(t, err, "could not execute api request")
=======
	req := &api.PageQuery{
		PageSize:      2,
		NextPageToken: "12",
	}

	out, err := client.APIKeyList(context.Background(), req)
	require.NoError(t, err, "could not execute api request")
	require.Equal(t, fixture, out, "unexpected response error")
}

func TestAPIKeyCreate(t *testing.T) {
	fixture := &api.APIKey{
		ID:           001,
		ClientID:     "client001",
		ClientSecret: "segredo",
		Name:         "myapikey",
		Owner:        "Ryan Moore",
		Permissions:  []string{"Read", "Write", "Delete"},
		Created:      time.Now().Format(time.RFC3339Nano),
		Modified:     time.Now().Format(time.RFC3339Nano),
	}

	//Create a test server
	ts := httptest.NewServer(http.HandlerFunc(func(w http.ResponseWriter, r *http.Request) {
		require.Equal(t, http.MethodPost, r.Method)
		require.Equal(t, "/v1/apikeys", r.URL.Path)

		in := &api.APIKey{}
		err := json.NewDecoder(r.Body).Decode(in)
		require.NoError(t, err, "could not decode request")

		w.Header().Add("Content-Type", "application/json; charset=utf-8")
		w.WriteHeader(http.StatusCreated)
		json.NewEncoder(w).Encode(fixture)
	}))
	defer ts.Close()

	// Creates a client to execute tests against the test server
	client, err := api.New(ts.URL)
	require.NoError(t, err, "could not create api client")

	out, err := client.APIKeyCreate(context.Background(), &api.APIKey{})
	require.NoError(t, err, "could not execute api request")
	require.Equal(t, fixture, out, "unexpected response error")
>>>>>>> 424d29df
}

func TestSignUp(t *testing.T) {
	// Creates a Test Server
	ts := httptest.NewServer(http.HandlerFunc(func(w http.ResponseWriter, r *http.Request) {
		require.Equal(t, http.MethodPost, r.Method)
		require.Equal(t, "/v1/notifications/signup", r.URL.Path)

		w.Header().Add("Content-Type", "application/json; charset=utf-8")
		w.WriteHeader(http.StatusNoContent)
	}))
	defer ts.Close()

	// Creates a client to execute tests against the test server
	client, err := api.New(ts.URL)
	require.NoError(t, err)

	contact := &api.ContactInfo{
		FirstName:    "Jane",
		LastName:     "Eyere",
		Email:        "jane@example.com",
		Country:      "SG",
		Title:        "Director",
		Organization: "Simple, PTE",
	}

	err = client.SignUp(context.Background(), contact)
	require.NoError(t, err, "could not execute signup request")
}<|MERGE_RESOLUTION|>--- conflicted
+++ resolved
@@ -730,7 +730,6 @@
 	require.Equal(t, fixture, out, "unexpected response returned")
 }
 
-<<<<<<< HEAD
 func TestTopicDetail(t *testing.T) {
 	fixture := &api.Topic{
 		ID:   "001",
@@ -741,7 +740,44 @@
 	ts := httptest.NewServer(http.HandlerFunc(func(w http.ResponseWriter, r *http.Request) {
 		require.Equal(t, http.MethodGet, r.Method)
 		require.Equal(t, "/v1/topics/topic001", r.URL.Path)
-=======
+
+		w.Header().Add("Content-Type", "application/json; charset=utf-8")
+		w.WriteHeader(http.StatusOK)
+		json.NewEncoder(w).Encode(fixture)
+	}))
+	defer ts.Close()
+
+	// Creates a client to execute tests against the test server
+	client, err := api.New(ts.URL)
+	require.NoError(t, err, "could not create api client")
+
+	out, err := client.TopicDetail(context.Background(), "topic001")
+	require.NoError(t, err, "could not execute api request")
+	require.Equal(t, fixture, out, "unexpected response error")
+}
+
+func TestTopicDelete(t *testing.T) {
+	fixture := &api.Reply{}
+
+	// Creates a test server
+	ts := httptest.NewServer(http.HandlerFunc(func(w http.ResponseWriter, r *http.Request) {
+		require.Equal(t, http.MethodDelete, r.Method)
+		require.Equal(t, "/v1/topics/topic001", r.URL.Path)
+
+		w.Header().Add("Content-Type", "application/json; charset=utf-8")
+		w.WriteHeader(http.StatusOK)
+		json.NewEncoder(w).Encode(fixture)
+	}))
+	defer ts.Close()
+
+	// Creates a client to execute tests against the test server
+	client, err := api.New(ts.URL)
+	require.NoError(t, err, "could not create api client")
+
+	err = client.TopicDelete(context.TODO(), "topic001")
+	require.NoError(t, err, "could not execute api request")
+}
+
 func TestProjectAPIKeyList(t *testing.T) {
 	fixture := &api.ProjectAPIKeyPage{
 		ProjectID: "001",
@@ -768,16 +804,13 @@
 		params := r.URL.Query()
 		require.Equal(t, "2", params.Get("page_size"))
 		require.Equal(t, "12", params.Get("next_page_token"))
->>>>>>> 424d29df
-
-		w.Header().Add("Content-Type", "application/json; charset=utf-8")
-		w.WriteHeader(http.StatusOK)
-		json.NewEncoder(w).Encode(fixture)
-	}))
-	defer ts.Close()
-
-<<<<<<< HEAD
-=======
+
+		w.Header().Add("Content-Type", "application/json; charset=utf-8")
+		w.WriteHeader(http.StatusOK)
+		json.NewEncoder(w).Encode(fixture)
+	}))
+	defer ts.Close()
+
 	// Creates a client to executes tests against the test server
 	client, err := api.New(ts.URL)
 	require.NoError(t, err, "could not create api client")
@@ -819,29 +852,15 @@
 	}))
 	defer ts.Close()
 
->>>>>>> 424d29df
-	// Creates a client to execute tests against the test server
-	client, err := api.New(ts.URL)
-	require.NoError(t, err, "could not create api client")
-
-<<<<<<< HEAD
-	out, err := client.TopicDetail(context.Background(), "topic001")
-=======
+	// Creates a client to execute tests against the test server
+	client, err := api.New(ts.URL)
+	require.NoError(t, err, "could not create api client")
+
 	out, err := client.ProjectAPIKeyCreate(context.Background(), "project001", &api.APIKey{})
->>>>>>> 424d29df
-	require.NoError(t, err, "could not execute api request")
-	require.Equal(t, fixture, out, "unexpected response error")
-}
-
-<<<<<<< HEAD
-func TestTopicDelete(t *testing.T) {
-	fixture := &api.Reply{}
-
-	// Creates a test server
-	ts := httptest.NewServer(http.HandlerFunc(func(w http.ResponseWriter, r *http.Request) {
-		require.Equal(t, http.MethodDelete, r.Method)
-		require.Equal(t, "/v1/topics/topic001", r.URL.Path)
-=======
+	require.NoError(t, err, "could not execute api request")
+	require.Equal(t, fixture, out, "unexpected response error")
+}
+
 func TestAPIKeyList(t *testing.T) {
 	fixture := &api.APIKeyPage{
 		APIKeys: []*api.APIKey{
@@ -868,22 +887,17 @@
 		params := r.URL.Query()
 		require.Equal(t, "2", params.Get("page_size"))
 		require.Equal(t, "12", params.Get("next_page_token"))
->>>>>>> 424d29df
-
-		w.Header().Add("Content-Type", "application/json; charset=utf-8")
-		w.WriteHeader(http.StatusOK)
-		json.NewEncoder(w).Encode(fixture)
-	}))
-	defer ts.Close()
-
-	// Creates a client to execute tests against the test server
-	client, err := api.New(ts.URL)
-	require.NoError(t, err, "could not create api client")
-
-<<<<<<< HEAD
-	err = client.TopicDelete(context.TODO(), "topic001")
-	require.NoError(t, err, "could not execute api request")
-=======
+
+		w.Header().Add("Content-Type", "application/json; charset=utf-8")
+		w.WriteHeader(http.StatusOK)
+		json.NewEncoder(w).Encode(fixture)
+	}))
+	defer ts.Close()
+
+	// Creates a client to execute tests against the test server
+	client, err := api.New(ts.URL)
+	require.NoError(t, err, "could not create api client")
+
 	req := &api.PageQuery{
 		PageSize:      2,
 		NextPageToken: "12",
@@ -928,7 +942,6 @@
 	out, err := client.APIKeyCreate(context.Background(), &api.APIKey{})
 	require.NoError(t, err, "could not execute api request")
 	require.Equal(t, fixture, out, "unexpected response error")
->>>>>>> 424d29df
 }
 
 func TestSignUp(t *testing.T) {
