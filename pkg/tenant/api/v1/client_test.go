--- conflicted
+++ resolved
@@ -134,8 +134,6 @@
 
 func TestTenantList(t *testing.T) {
 	fixture := &api.TenantPage{}
-<<<<<<< HEAD
-=======
 
 	// Creates a test server
 	ts := httptest.NewServer(http.HandlerFunc(func(w http.ResponseWriter, r *http.Request) {
@@ -180,8 +178,7 @@
 
 	out, err := client.TenantCreate(context.Background(), &api.Tenant{})
 	require.NoError(t, err, "could not execute api request")
-	require.Equal(t, fixture.ID, out.ID)
-	require.Equal(t, fixture.TenantName, out.TenantName)
+	require.Equal(t, fixture, out, "unexpected response returned")
 }
 
 func TestTenantDetail(t *testing.T) {
@@ -189,44 +186,22 @@
 		ID:         "001",
 		TenantName: "tenant01",
 	}
->>>>>>> ee2d92b2
-
-	// Creates a test server
-	ts := httptest.NewServer(http.HandlerFunc(func(w http.ResponseWriter, r *http.Request) {
-		require.Equal(t, http.MethodGet, r.Method)
-<<<<<<< HEAD
-		require.Equal(t, "/v1/tenant", r.URL.Path)
-=======
+
+	// Creates a test server
+	ts := httptest.NewServer(http.HandlerFunc(func(w http.ResponseWriter, r *http.Request) {
+		require.Equal(t, http.MethodGet, r.Method)
 		require.Equal(t, "/v1/tenant/:tenantID", r.URL.Path)
->>>>>>> ee2d92b2
-
-		w.Header().Add("Content-Type", "application/json; charset=utf-8")
-		w.WriteHeader(http.StatusOK)
-		json.NewEncoder(w).Encode(fixture)
-	}))
-	defer ts.Close()
-
-	// Creates a client to execute tests against the server
-	client, err := api.New(ts.URL)
-	require.NoError(t, err, "could not create api client")
-
-<<<<<<< HEAD
-	out, err := client.TenantList(context.Background(), &api.TenantQuery{})
-	require.NoError(t, err, "could not execute api request")
-	require.Equal(t, fixture, out, "unexpected response returned")
-}
-
-func TestTenantCreate(t *testing.T) {
-	fixture := &api.Tenant{
-		ID:         "1234",
-		TenantName: "feist",
-	}
-
-	// Creates a test server
-	ts := httptest.NewServer(http.HandlerFunc(func(w http.ResponseWriter, r *http.Request) {
-		require.Equal(t, http.MethodPost, r.Method)
-		require.Equal(t, "/v1/tenant", r.URL.Path)
-=======
+
+		w.Header().Add("Content-Type", "application/json; charset=utf-8")
+		w.WriteHeader(http.StatusOK)
+		json.NewEncoder(w).Encode(fixture)
+	}))
+	defer ts.Close()
+
+	// Creates a client to execute tests against the test server
+	client, err := api.New(ts.URL)
+	require.NoError(t, err)
+
 	out, err := client.TenantDetail(context.Background(), "tenantID")
 	require.NoError(t, err)
 	require.Equal(t, fixture, out)
@@ -242,28 +217,19 @@
 	ts := httptest.NewServer(http.HandlerFunc(func(w http.ResponseWriter, r *http.Request) {
 		require.Equal(t, http.MethodDelete, r.Method)
 		require.Equal(t, "/v1/tenant/:tenantID", r.URL.Path)
->>>>>>> ee2d92b2
-
-		w.Header().Add("Content-Type", "application/json; charset=utf-8")
-		w.WriteHeader(http.StatusOK)
-		json.NewEncoder(w).Encode(fixture)
-	}))
-	defer ts.Close()
-
-	// Creates a client to execute tests against the test server
-	client, err := api.New(ts.URL)
-<<<<<<< HEAD
-	require.NoError(t, err, "could not create api client")
-
-	out, err := client.TenantCreate(context.Background(), &api.Tenant{})
-	require.NoError(t, err, "could not execute api request")
-	require.Equal(t, fixture, out, "unexpected response returned")
-=======
+
+		w.Header().Add("Content-Type", "application/json; charset=utf-8")
+		w.WriteHeader(http.StatusOK)
+		json.NewEncoder(w).Encode(fixture)
+	}))
+	defer ts.Close()
+
+	// Creates a client to execute tests against the test server
+	client, err := api.New(ts.URL)
 	require.NoError(t, err, "could not execute api request")
 
 	err = client.TenantDelete(context.TODO(), "tenantID")
 	require.NoError(t, err, "could not execute api request")
->>>>>>> ee2d92b2
 }
 
 func TestAppList(t *testing.T) {
