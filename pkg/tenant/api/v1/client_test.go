--- conflicted
+++ resolved
@@ -215,66 +215,27 @@
 	require.Equal(t, fixture, out, "unexpected response error")
 }
 
-<<<<<<< HEAD
-func TestProjectTopicList(t *testing.T) {
-	fixture := &api.ProjectTopicPage{
-		ProjectID: "001",
-		TenantTopics: []*api.Topic{
-			{
-				ID:   "005",
-				Name: "topic002",
-			},
-		},
-		PrevPageToken: "21",
-		NextPageToken: "23",
-=======
 func TestTenantDetail(t *testing.T) {
 	fixture := &api.Tenant{
 		ID:              "001",
 		TenantName:      "tenant01",
 		EnvironmentType: "Dev",
->>>>>>> c3753d69
 	}
 
 	// Creates a test server
 	ts := httptest.NewServer(http.HandlerFunc(func(w http.ResponseWriter, r *http.Request) {
 		require.Equal(t, http.MethodGet, r.Method)
-<<<<<<< HEAD
-		require.Equal(t, "/v1/projects/project001/topics", r.URL.Path)
-
-		params := r.URL.Query()
-		require.Equal(t, "12", params.Get("next_page_token"))
-		require.Equal(t, "2", params.Get("page_size"))
-=======
 		require.Equal(t, "/v1/tenant/tenant01", r.URL.Path)
->>>>>>> c3753d69
-
-		w.Header().Add("Content-Type", "application/json; charset=utf-8")
-		w.WriteHeader(http.StatusOK)
-		json.NewEncoder(w).Encode(fixture)
-	}))
-	defer ts.Close()
-
-	// Create a client to execute tests against the test server
-	client, err := api.New(ts.URL)
-	require.NoError(t, err, "could not create api client")
-<<<<<<< HEAD
-
-	req := &api.PageQuery{
-		PageSize:      2,
-		NextPageToken: "12",
-	}
-
-	out, err := client.ProjectTopicList(context.TODO(), "project001", req)
-	require.NoError(t, err, "could not execute api request")
-	require.Equal(t, fixture, out, "unexpected response returned")
-}
-
-func TestProjectTopicCreate(t *testing.T) {
-	fixture := &api.Topic{
-		ID:   "001",
-		Name: "topic01",
-=======
+
+		w.Header().Add("Content-Type", "application/json; charset=utf-8")
+		w.WriteHeader(http.StatusOK)
+		json.NewEncoder(w).Encode(fixture)
+	}))
+	defer ts.Close()
+
+	// Creates a client to execute tests against the test server
+	client, err := api.New(ts.URL)
+	require.NoError(t, err, "could not create api client")
 
 	out, err := client.TenantDetail(context.TODO(), "tenant01")
 	require.NoError(t, err, "could not execute api request")
@@ -348,18 +309,10 @@
 		},
 		PrevPageToken: "1212",
 		NextPageToken: "1214",
->>>>>>> c3753d69
-	}
-	// Create a test server
-	ts := httptest.NewServer(http.HandlerFunc(func(w http.ResponseWriter, r *http.Request) {
-<<<<<<< HEAD
-		require.Equal(t, http.MethodPost, r.Method)
-		require.Equal(t, "/v1/projects/project001/topics", r.URL.Path)
-
-		in := &api.Topic{}
-		err := json.NewDecoder(r.Body).Decode(in)
-		require.NoError(t, err, "could not decode request")
-=======
+	}
+
+	// Creates a test server
+	ts := httptest.NewServer(http.HandlerFunc(func(w http.ResponseWriter, r *http.Request) {
 		require.Equal(t, http.MethodGet, r.Method)
 		require.Equal(t, "/v1/tenant/tenant002/members", r.URL.Path)
 
@@ -367,10 +320,9 @@
 
 		require.Equal(t, "2", params.Get("page_size"))
 		require.Equal(t, "12", params.Get("next_page_token"))
->>>>>>> c3753d69
-
-		w.Header().Add("Content-Type", "application/json; charset=utf-8")
-		w.WriteHeader(http.StatusCreated)
+
+		w.Header().Add("Content-Type", "application/json; charset=utf-8")
+		w.WriteHeader(http.StatusOK)
 		json.NewEncoder(w).Encode(fixture)
 	}))
 	defer ts.Close()
@@ -378,26 +330,6 @@
 	// Create a client to execute tests against the test server
 	client, err := api.New(ts.URL)
 	require.NoError(t, err, "could not create api client")
-<<<<<<< HEAD
-
-	out, err := client.ProjectTopicCreate(context.TODO(), "project001", &api.Topic{})
-	require.NoError(t, err, "could not execute api request")
-	require.Equal(t, fixture, out, "unexpected response returned")
-}
-
-func TestTopicList(t *testing.T) {
-	fixture := &api.TopicPage{
-		Topics: []*api.Topic{
-			{
-				ID:   "005",
-				Name: "topic01",
-			},
-		},
-		PrevPageToken: "21",
-		NextPageToken: "23",
-	}
-
-=======
 
 	req := &api.PageQuery{
 		PageSize:      2,
@@ -431,7 +363,7 @@
 	}))
 	defer ts.Close()
 
-	// Creates a client to execute tests against the test server
+	// Create a client to execute tests against the test server
 	client, err := api.New(ts.URL)
 	require.NoError(t, err, "could not create api client")
 
@@ -449,10 +381,9 @@
 				Role: "Admin",
 			},
 		},
-		PrevPageToken: "2121",
-		NextPageToken: "2123",
-	}
->>>>>>> c3753d69
+		PrevPageToken: "21",
+		NextPageToken: "23",
+	}
 	// Creates a test server
 	ts := httptest.NewServer(http.HandlerFunc(func(w http.ResponseWriter, r *http.Request) {
 		require.Equal(t, http.MethodGet, r.Method)
@@ -462,17 +393,13 @@
 		require.Equal(t, "2", params.Get("page_size"))
 		require.Equal(t, "12", params.Get("next_page_token"))
 
-		params := r.URL.Query()
-		require.Equal(t, "12", params.Get("next_page_token"))
-		require.Equal(t, "2", params.Get("page_size"))
-
-		w.Header().Add("Content-Type", "application/json; charset=utf-8")
-		w.WriteHeader(http.StatusOK)
-		json.NewEncoder(w).Encode(fixture)
-	}))
-	defer ts.Close()
-
-	// Create a client to execute tests against the test server
+		w.Header().Add("Content-Type", "application/json; charset=utf-8")
+		w.WriteHeader(http.StatusOK)
+		json.NewEncoder(w).Encode(fixture)
+	}))
+	defer ts.Close()
+
+	// Creates a client to execute tests against the test server
 	client, err := api.New(ts.URL)
 	require.NoError(t, err, "could not create api client")
 
@@ -481,19 +408,6 @@
 		NextPageToken: "12",
 	}
 
-<<<<<<< HEAD
-	out, err := client.TopicList(context.TODO(), req)
-	require.NoError(t, err, "could not execute api request")
-	require.Equal(t, fixture, out, "unexpected response returned")
-}
-
-func TestTopicCreate(t *testing.T) {
-	fixture := &api.Topic{
-		ID:   "001",
-		Name: "topic01",
-	}
-	// Create a test server
-=======
 	out, err := client.MemberList(context.TODO(), req)
 	require.NoError(t, err, "could not execute api request")
 	require.Equal(t, fixture, out, "unexpected response error")
@@ -507,7 +421,6 @@
 	}
 
 	// Creates a test server
->>>>>>> c3753d69
 	ts := httptest.NewServer(http.HandlerFunc(func(w http.ResponseWriter, r *http.Request) {
 		require.Equal(t, http.MethodPost, r.Method)
 		require.Equal(t, "/v1/members", r.URL.Path)
@@ -522,7 +435,7 @@
 	}))
 	defer ts.Close()
 
-	// Creates a client to execute tests against the test server
+	// Create a client to execute tests against the test server
 	client, err := api.New(ts.URL)
 	require.NoError(t, err, "could not create api client")
 
@@ -555,11 +468,6 @@
 		require.Equal(t, "2", params.Get("page_size"))
 		require.Equal(t, "12", params.Get("next_page_token"))
 
-<<<<<<< HEAD
-		in := &api.Topic{}
-		err := json.NewDecoder(r.Body).Decode(in)
-		require.NoError(t, err, "could not decode request")
-=======
 		w.Header().Add("Content-Type", "application/json; charset=utf-8")
 		w.WriteHeader(http.StatusOK)
 		json.NewEncoder(w).Encode(fixture)
@@ -630,23 +538,16 @@
 		params := r.URL.Query()
 		require.Equal(t, "2", params.Get("page_size"))
 		require.Equal(t, "12", params.Get("next_page_token"))
->>>>>>> c3753d69
-
-		w.Header().Add("Content-Type", "application/json; charset=utf-8")
-		w.WriteHeader(http.StatusCreated)
-		json.NewEncoder(w).Encode(fixture)
-	}))
-	defer ts.Close()
-
-	// Create a client to execute tests against the test server
-	client, err := api.New(ts.URL)
-	require.NoError(t, err, "could not create api client")
-<<<<<<< HEAD
-
-	out, err := client.TopicCreate(context.TODO(), &api.Topic{})
-	require.NoError(t, err, "could not execute api request")
-	require.Equal(t, fixture, out, "unexpected response returned")
-=======
+
+		w.Header().Add("Content-Type", "application/json; charset=utf-8")
+		w.WriteHeader(http.StatusOK)
+		json.NewEncoder(w).Encode(fixture)
+	}))
+	defer ts.Close()
+
+	// Creates a client to execute tests against the test server
+	client, err := api.New(ts.URL)
+	require.NoError(t, err, "could not create api client")
 
 	req := &api.PageQuery{
 		PageSize:      2,
@@ -686,7 +587,147 @@
 	out, err := client.ProjectCreate(context.TODO(), &api.Project{})
 	require.NoError(t, err, "could not execute api request")
 	require.Equal(t, fixture, out, "unexpected response error")
->>>>>>> c3753d69
+}
+
+func TestProjectTopicList(t *testing.T) {
+	fixture := &api.ProjectTopicPage{
+		ProjectID: "001",
+		TenantTopics: []*api.Topic{
+			{
+				ID:   "005",
+				Name: "topic002",
+			},
+		},
+		PrevPageToken: "21",
+		NextPageToken: "23",
+	}
+
+	// Creates a test server
+	ts := httptest.NewServer(http.HandlerFunc(func(w http.ResponseWriter, r *http.Request) {
+		require.Equal(t, http.MethodGet, r.Method)
+		require.Equal(t, "/v1/projects/project001/topics", r.URL.Path)
+
+		params := r.URL.Query()
+		require.Equal(t, "12", params.Get("next_page_token"))
+		require.Equal(t, "2", params.Get("page_size"))
+
+		w.Header().Add("Content-Type", "application/json; charset=utf-8")
+		w.WriteHeader(http.StatusOK)
+		json.NewEncoder(w).Encode(fixture)
+	}))
+	defer ts.Close()
+
+	// Create a client to execute tests against the test server
+	client, err := api.New(ts.URL)
+	require.NoError(t, err, "could not create api client")
+
+	req := &api.PageQuery{
+		PageSize:      2,
+		NextPageToken: "12",
+	}
+
+	out, err := client.ProjectTopicList(context.TODO(), "project001", req)
+	require.NoError(t, err, "could not execute api request")
+	require.Equal(t, fixture, out, "unexpected response returned")
+}
+
+func TestProjectTopicCreate(t *testing.T) {
+	fixture := &api.Topic{
+		ID:   "001",
+		Name: "topic01",
+	}
+	// Create a test server
+	ts := httptest.NewServer(http.HandlerFunc(func(w http.ResponseWriter, r *http.Request) {
+		require.Equal(t, http.MethodPost, r.Method)
+		require.Equal(t, "/v1/projects/project001/topics", r.URL.Path)
+
+		in := &api.Topic{}
+		err := json.NewDecoder(r.Body).Decode(in)
+		require.NoError(t, err, "could not decode request")
+
+		w.Header().Add("Content-Type", "application/json; charset=utf-8")
+		w.WriteHeader(http.StatusCreated)
+		json.NewEncoder(w).Encode(fixture)
+	}))
+	defer ts.Close()
+
+	// Create a client to execute tests against the test server
+	client, err := api.New(ts.URL)
+	require.NoError(t, err, "could not create api client")
+
+	out, err := client.ProjectTopicCreate(context.TODO(), "project001", &api.Topic{})
+	require.NoError(t, err, "could not execute api request")
+	require.Equal(t, fixture, out, "unexpected response returned")
+}
+
+func TestTopicList(t *testing.T) {
+	fixture := &api.TopicPage{
+		Topics: []*api.Topic{
+			{
+				ID:   "005",
+				Name: "topic01",
+			},
+		},
+		PrevPageToken: "21",
+		NextPageToken: "23",
+	}
+
+	// Creates a test server
+	ts := httptest.NewServer(http.HandlerFunc(func(w http.ResponseWriter, r *http.Request) {
+		require.Equal(t, http.MethodGet, r.Method)
+		require.Equal(t, "/v1/topics", r.URL.Path)
+
+		params := r.URL.Query()
+		require.Equal(t, "12", params.Get("next_page_token"))
+		require.Equal(t, "2", params.Get("page_size"))
+
+		w.Header().Add("Content-Type", "application/json; charset=utf-8")
+		w.WriteHeader(http.StatusOK)
+		json.NewEncoder(w).Encode(fixture)
+	}))
+	defer ts.Close()
+
+	// Create a client to execute tests against the test server
+	client, err := api.New(ts.URL)
+	require.NoError(t, err, "could not create api client")
+
+	req := &api.PageQuery{
+		PageSize:      2,
+		NextPageToken: "12",
+	}
+
+	out, err := client.TopicList(context.TODO(), req)
+	require.NoError(t, err, "could not execute api request")
+	require.Equal(t, fixture, out, "unexpected response returned")
+}
+
+func TestTopicCreate(t *testing.T) {
+	fixture := &api.Topic{
+		ID:   "001",
+		Name: "topic01",
+	}
+	// Create a test server
+	ts := httptest.NewServer(http.HandlerFunc(func(w http.ResponseWriter, r *http.Request) {
+		require.Equal(t, http.MethodPost, r.Method)
+		require.Equal(t, "/v1/topics", r.URL.Path)
+
+		in := &api.Topic{}
+		err := json.NewDecoder(r.Body).Decode(in)
+		require.NoError(t, err, "could not decode request")
+
+		w.Header().Add("Content-Type", "application/json; charset=utf-8")
+		w.WriteHeader(http.StatusCreated)
+		json.NewEncoder(w).Encode(fixture)
+	}))
+	defer ts.Close()
+
+	// Create a client to execute tests against the test server
+	client, err := api.New(ts.URL)
+	require.NoError(t, err, "could not create api client")
+
+	out, err := client.TopicCreate(context.TODO(), &api.Topic{})
+	require.NoError(t, err, "could not execute api request")
+	require.Equal(t, fixture, out, "unexpected response returned")
 }
 
 func TestSignUp(t *testing.T) {
