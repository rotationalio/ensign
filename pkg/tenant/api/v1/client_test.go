package api_test

import (
	"context"
	"encoding/json"
	"fmt"
	"net/http"
	"net/http/httptest"
	"net/url"
	"testing"
	"time"

	"github.com/rotationalio/ensign/pkg/tenant/api/v1"
	"github.com/stretchr/testify/require"
)

func TestClient(t *testing.T) {
	// Creates a Test Server
	ts := httptest.NewServer(http.HandlerFunc(func(w http.ResponseWriter, r *http.Request) {
		if r.Method == http.MethodGet {
			require.Equal(t, int64(0), r.ContentLength)
			w.Header().Add("Content-Type", "application/json; charset=utf-8")
			w.WriteHeader(http.StatusOK)
			fmt.Fprintln(w, "{\"hello\":\"world\"}")
			return
		}

		require.Equal(t, int64(18), r.ContentLength)
		w.Header().Add("Content-Type", "application/json; charset=utf-8")
		w.WriteHeader(http.StatusBadRequest)
		fmt.Fprintln(w, "{\"error\":\"bad request\"}")
	}))
	defer ts.Close()

	// Creates a Client that makes requests to the test server
	client, err := api.New(ts.URL)
	require.NoError(t, err)

	// Ensures that the latest version of the client is returned
	apiv1, ok := client.(*api.APIv1)
	require.True(t, ok)

	// Creates a new GET request to a basic path
	req, err := apiv1.NewRequest(context.TODO(), http.MethodGet, "/foo", nil, nil)
	require.NoError(t, err)

	require.Equal(t, "/foo", req.URL.Path)
	require.Equal(t, "", req.URL.RawQuery)
	require.Equal(t, http.MethodGet, req.Method)
	require.Equal(t, "Tenant API Client/v1", req.Header.Get("User-Agent"))
	require.Equal(t, "application/json", req.Header.Get("Accept"))
	require.Equal(t, "application/json; charset=utf-8", req.Header.Get("Content-Type"))

	// Creates a new GET request with query params
	params := url.Values{}
	params.Add("q", "searching")
	params.Add("key", "open says me")
	req, err = apiv1.NewRequest(context.TODO(), http.MethodGet, "/foo", nil, &params)
	require.NoError(t, err)
	require.Equal(t, "key=open+says+me&q=searching", req.URL.RawQuery)

	data := make(map[string]string)
	rep, err := apiv1.Do(req, &data, true)
	require.NoError(t, err)
	require.Equal(t, http.StatusOK, rep.StatusCode)
	require.Contains(t, data, "hello")
	require.Equal(t, "world", data["hello"])

	// Creates a new POST request and checks error handling
	req, err = apiv1.NewRequest(context.TODO(), http.MethodPost, "/bar", data, nil)
	require.NoError(t, err)
	rep, err = apiv1.Do(req, nil, false)
	require.NoError(t, err)
	require.Equal(t, http.StatusBadRequest, rep.StatusCode)
}

func TestStatus(t *testing.T) {
	t.Run("Ok", func(t *testing.T) {
		fixture := &api.StatusReply{
			Status:  "fine",
			Uptime:  (2 * time.Second).String(),
			Version: "1.0.test",
		}

		// Creates a Test Server
		ts := httptest.NewServer(http.HandlerFunc(func(w http.ResponseWriter, r *http.Request) {
			require.Equal(t, http.MethodGet, r.Method)
			require.Equal(t, "/v1/status", r.URL.Path)

			w.Header().Add("Content-Type", "application/json; charset=utf-8")
			w.WriteHeader(http.StatusOK)
			json.NewEncoder(w).Encode(fixture)

		}))
		defer ts.Close()

		// Creates a client to execute tests against the test server
		client, err := api.New(ts.URL)
		require.NoError(t, err)

		out, err := client.Status(context.Background())
		require.NoError(t, err, "could not execute status request")
		require.Equal(t, fixture, out, "expected the fixture to be returned")
	})

	t.Run("Unavailable", func(t *testing.T) {
		fixture := &api.StatusReply{
			Status:  "ack!",
			Uptime:  (9 * time.Second).String(),
			Version: "1.0.panic",
		}

		// Creates a Test Server
		ts := httptest.NewServer(http.HandlerFunc(func(w http.ResponseWriter, r *http.Request) {
			require.Equal(t, http.MethodGet, r.Method)
			require.Equal(t, "/v1/status", r.URL.Path)

			w.Header().Add("Content-Type", "application/json; charset=utf-8")
			w.WriteHeader(http.StatusOK)
			json.NewEncoder(w).Encode(fixture)

		}))
		defer ts.Close()

		// Creates a client to execute tests against the test server
		client, err := api.New(ts.URL)
		require.NoError(t, err)

		out, err := client.Status(context.Background())
		require.NoError(t, err, "could not execute status request")
		require.Equal(t, fixture, out, "expected the fixture to be returned")
	})
}

func TestTenantList(t *testing.T) {
	fixture := &api.TenantPage{
		Tenants: []*api.Tenant{
			{
				ID:              "001",
				TenantName:      "tenant01",
				EnvironmentType: "Dev",
			},
			{
				ID:              "002",
				TenantName:      "tenant02",
				EnvironmentType: "Prod",
			},
			{
				ID:              "003",
				TenantName:      "tenant03",
				EnvironmentType: "Stage",
			},
		},
		PrevPageToken: "2121",
		NextPageToken: "4040",
	}

	// Create a test server
	ts := httptest.NewServer(http.HandlerFunc(func(w http.ResponseWriter, r *http.Request) {
		require.Equal(t, http.MethodGet, r.Method)
		require.Equal(t, "/v1/tenant", r.URL.Path)

		params := r.URL.Query()
		require.Equal(t, "12", params.Get("next_page_token"))
		require.Equal(t, "2", params.Get("page_size"))

		w.Header().Add("Content-Type", "application/json; charset=utf-8")
		w.WriteHeader(http.StatusOK)
		json.NewEncoder(w).Encode(fixture)
	}))
	defer ts.Close()

	// Create a client to execute tests against the server
	client, err := api.New(ts.URL)
	require.NoError(t, err, "could not create api client")

	out, err := client.TenantList(context.TODO(), api.PageQuery{})
	require.NoError(t, err, "could not execute api request")
	require.Equal(t, fixture, out, "unexpected response returned")
}

func TestTenantCreate(t *testing.T) {
	fixture := &api.Tenant{
		ID:              "1234",
		TenantName:      "feist",
		EnvironmentType: "Dev",
	}

	// Create a test server
	ts := httptest.NewServer(http.HandlerFunc(func(w http.ResponseWriter, r *http.Request) {
		require.Equal(t, http.MethodPost, r.Method)
		require.Equal(t, "/v1/tenant", r.URL.Path)

		in := &api.Tenant{}
		err := json.NewDecoder(r.Body).Decode(in)
		require.NoError(t, err, "could not decode request")

		w.Header().Add("Content-Type", "application/json; charset=utf-8")
		w.WriteHeader(http.StatusCreated)
		json.NewEncoder(w).Encode(fixture)
	}))
	defer ts.Close()

	// Create a client to execute tests against the test server
	client, err := api.New(ts.URL)
	require.NoError(t, err, "could not create api client")

	out, err := client.TenantCreate(context.TODO(), &api.Tenant{})
	require.NoError(t, err, "could not execute api request")
	require.Equal(t, fixture, out, "unexpected response error")
}

<<<<<<< HEAD
func TestTenantProjectList(t *testing.T) {
	fixture := &api.TenantProjectPage{
		TenantID: "01",
		TenantProjects: []*api.Project{
			{
				ID:   "001",
				Name: "project01",
			},
		},
		PrevPageToken: "21",
		NextPageToken: "23",
	}

	ts := httptest.NewServer(http.HandlerFunc(func(w http.ResponseWriter, r *http.Request) {
		require.Equal(t, http.MethodGet, r.Method)
		require.Equal(t, "/v1/tenant/tenant01/projects", r.URL.Path)

		params := r.URL.Query()
		require.Equal(t, "12", params.Get("next_page_token"))
		require.Equal(t, "2", params.Get("page_size"))
=======
func TestTenantDetail(t *testing.T) {
	fixture := &api.Tenant{
		ID:              "001",
		TenantName:      "tenant01",
		EnvironmentType: "Dev",
	}

	// Create a test server
	ts := httptest.NewServer(http.HandlerFunc(func(w http.ResponseWriter, r *http.Request) {
		require.Equal(t, http.MethodGet, r.Method)
		require.Equal(t, "/v1/tenant/tenant01", r.URL.Path)
>>>>>>> da11fa09

		w.Header().Add("Content-Type", "application/json; charset=utf-8")
		w.WriteHeader(http.StatusOK)
		json.NewEncoder(w).Encode(fixture)
	}))
	defer ts.Close()

<<<<<<< HEAD
	client, err := api.New(ts.URL)
	require.NoError(t, err, "could not create api client")

	out, err := client.TenantProjectList(context.TODO(), "tenant01", api.PageQuery{})
=======
	// Create a client to execute tests against the test server
	client, err := api.New(ts.URL)
	require.NoError(t, err, "could not create api client")

	out, err := client.TenantDetail(context.TODO(), "tenant01")
>>>>>>> da11fa09
	require.NoError(t, err, "could not execute api request")
	require.Equal(t, fixture, out, "unexpected response error")
}

<<<<<<< HEAD
func TestTenantProjectCreate(t *testing.T) {
	fixture := &api.Project{
		ID:   "001",
		Name: "project01",
=======
func TestTenantUpdate(t *testing.T) {
	fixture := &api.Tenant{
		ID:              "001",
		TenantName:      "tenant01",
		EnvironmentType: "Dev",
>>>>>>> da11fa09
	}

	// Create a test server
	ts := httptest.NewServer(http.HandlerFunc(func(w http.ResponseWriter, r *http.Request) {
<<<<<<< HEAD
		require.Equal(t, http.MethodPost, r.Method)
		require.Equal(t, "/v1/tenant/tenant01/projects", r.URL.Path)

		in := &api.Project{}
		err := json.NewDecoder(r.Body).Decode(in)
		require.NoError(t, err, "could not decode request")
=======
		require.Equal(t, http.MethodPut, r.Method)
		require.Equal(t, "/v1/tenant/001", r.URL.Path)
>>>>>>> da11fa09

		w.Header().Add("Content-Type", "application/json; charset=utf-8")
		w.WriteHeader(http.StatusCreated)
		json.NewEncoder(w).Encode(fixture)
	}))
	defer ts.Close()

<<<<<<< HEAD
	// Create a client to execute tests against the test server
	client, err := api.New(ts.URL)
	require.NoError(t, err, "could not create api client")

	out, err := client.TenantProjectCreate(context.TODO(), "tenant01", &api.Project{})
	require.NoError(t, err, "could not execute api request")
	require.Equal(t, fixture, out, "unexpected response error")
}

func TestProjectList(t *testing.T) {
	fixture := &api.ProjectPage{
		Projects: []*api.Project{
			{
				ID:   "001",
				Name: "project01",
			},
		},
		PrevPageToken: "21",
		NextPageToken: "23",
	}
	// Create a test server
	ts := httptest.NewServer(http.HandlerFunc(func(w http.ResponseWriter, r *http.Request) {
		require.Equal(t, http.MethodGet, r.Method)
		require.Equal(t, "/v1/projects", r.URL.Path)

		params := r.URL.Query()
=======
	// Create a client to execute tests against the server
	client, err := api.New(ts.URL)
	require.NoError(t, err, "could not execute api request")

	req := &api.Tenant{
		ID:              "001",
		TenantName:      "tenant02",
		EnvironmentType: "Prod",
	}

	rep, err := client.TenantUpdate(context.TODO(), req)
	require.NoError(t, err, "could not execute api request")
	require.Equal(t, fixture, rep, "unexpected response returned")
}
func TestTenantDelete(t *testing.T) {
	fixture := &api.Reply{}

	// Creates a test server
	ts := httptest.NewServer(http.HandlerFunc(func(w http.ResponseWriter, r *http.Request) {
		require.Equal(t, http.MethodDelete, r.Method)
		require.Equal(t, "/v1/tenant/tenant01", r.URL.Path)

		w.Header().Add("Content-Type", "application/json; charset=utf-8")
		w.WriteHeader(http.StatusOK)
		json.NewEncoder(w).Encode(fixture)
	}))
	defer ts.Close()

	// Creates a client to execute tests against the test server
	client, err := api.New(ts.URL)
	require.NoError(t, err, "could not create api client")

	err = client.TenantDelete(context.TODO(), "tenant01")
	require.NoError(t, err, "could not execute api request")
}

// Double check fixture
func TestTenantMemberList(t *testing.T) {
	fixture := &api.TenantMemberPage{
		TenantID: "002",
		TenantMembers: []*api.Member{
			{
				ID:   "002",
				Name: "Luke Hamilton",
				Role: "Admin",
			},
		},
		PrevPageToken: "1212",
		NextPageToken: "1214",
	}

	// Create a test server
	ts := httptest.NewServer(http.HandlerFunc(func(w http.ResponseWriter, r *http.Request) {
		require.Equal(t, http.MethodGet, r.Method)
		require.Equal(t, "/v1/tenant/tenant002/members", r.URL.Path)

		params := r.URL.Query()

>>>>>>> da11fa09
		require.Equal(t, "12", params.Get("next_page_token"))
		require.Equal(t, "2", params.Get("page_size"))

		w.Header().Add("Content-Type", "application/json; charset=utf-8")
		w.WriteHeader(http.StatusOK)
		json.NewEncoder(w).Encode(fixture)
	}))
	defer ts.Close()

	// Create a client to execute tests against the test server
	client, err := api.New(ts.URL)
	require.NoError(t, err, "could not create api client")

<<<<<<< HEAD
	out, err := client.ProjectList(context.TODO(), api.PageQuery{})
=======
	out, err := client.TenantMemberList(context.TODO(), "tenant002", api.PageQuery{})
>>>>>>> da11fa09
	require.NoError(t, err, "could not execute api request")
	require.Equal(t, fixture, out, "unexpected response error")
}

<<<<<<< HEAD
func TestProjectCreate(t *testing.T) {
	fixture := &api.Project{
		ID:   "001",
		Name: "project01",
	}
	// Create a test server
	ts := httptest.NewServer(http.HandlerFunc(func(w http.ResponseWriter, r *http.Request) {
		require.Equal(t, http.MethodPost, r.Method)
		require.Equal(t, "/v1/projects", r.URL.Path)

		in := &api.Project{}
		err := json.NewDecoder(r.Body).Decode(in)
		require.NoError(t, err, "could not decode request")
=======
func TestTenantMemberCreate(t *testing.T) {
	fixture := &api.Member{
		ID:   "02",
		Name: "Luke Hamilton",
		Role: "Admin",
	}

	// Create a test server
	ts := httptest.NewServer(http.HandlerFunc(func(w http.ResponseWriter, r *http.Request) {
		require.Equal(t, http.MethodPost, r.Method)
		require.Equal(t, "/v1/tenant/tenant02/members", r.URL.Path)

		in := &api.Member{}
		err := json.NewDecoder(r.Body).Decode(in)
		require.NoError(t, err, "could not decode request")

		w.Header().Add("Content-Type", "application/json; charset=utf-8")
		w.WriteHeader(http.StatusCreated)
		json.NewEncoder(w).Encode(fixture)
	}))
	defer ts.Close()

	// Create a client to execute tests against the test server
	client, err := api.New(ts.URL)
	require.NoError(t, err, "could not create api client")

	out, err := client.TenantMemberCreate(context.TODO(), "tenant02", &api.Member{})
	require.NoError(t, err, "could not execute api request")
	require.Equal(t, fixture, out, "unexpected response error")
}

func TestMemberList(t *testing.T) {
	fixture := &api.MemberPage{
		Members: []*api.Member{
			{
				ID:   "002",
				Name: "Ryan Moore",
				Role: "Admin",
			},
		},
		PrevPageToken: "2121",
		NextPageToken: "2123",
	}
	// Create a test server
	ts := httptest.NewServer(http.HandlerFunc(func(w http.ResponseWriter, r *http.Request) {
		require.Equal(t, http.MethodGet, r.Method)
		require.Equal(t, "/v1/members", r.URL.Path)

		params := r.URL.Query()
		require.Equal(t, "12", params.Get("next_page_token"))
		require.Equal(t, "2", params.Get("page_size"))
>>>>>>> da11fa09

		w.Header().Add("Content-Type", "application/json; charset=utf-8")
		w.WriteHeader(http.StatusCreated)
		json.NewEncoder(w).Encode(fixture)
	}))
	defer ts.Close()

<<<<<<< HEAD
	// Create a client to execute tests against the test server
	client, err := api.New(ts.URL)
	require.NoError(t, err, "could not create api client")

	out, err := client.ProjectCreate(context.TODO(), &api.Project{})
	require.NoError(t, err, "could not execute api request")
	require.Equal(t, fixture, out, "unexpected result error")
=======
	client, err := api.New(ts.URL)
	require.NoError(t, err, "could not create api client")

	out, err := client.MemberList(context.TODO(), api.PageQuery{})
	require.NoError(t, err, "could not execute api request")
	require.Equal(t, fixture, out, "unexpected response error")
}

func TestMemberCreate(t *testing.T) {
	fixture := &api.Member{
		ID:   "002",
		Name: "Ryan Moore",
		Role: "Admin",
	}

	//Create a test server
	ts := httptest.NewServer(http.HandlerFunc(func(w http.ResponseWriter, r *http.Request) {
		require.Equal(t, http.MethodPost, r.Method)
		require.Equal(t, "/v1/members", r.URL.Path)

		in := &api.Member{}
		err := json.NewDecoder(r.Body).Decode(in)
		require.NoError(t, err, "could not decode request")

		w.Header().Add("Content-Type", "application/json; charset=utf-8")
		w.WriteHeader(http.StatusCreated)
		json.NewEncoder(w).Encode(fixture)
	}))
	defer ts.Close()

	client, err := api.New(ts.URL)
	require.NoError(t, err, "could not create api client")

	req := &api.Member{}

	out, err := client.MemberCreate(context.TODO(), req)
	require.NoError(t, err, "could not execute api request")
	require.Equal(t, fixture, out, "unexpected response error")
>>>>>>> da11fa09
}

func TestSignUp(t *testing.T) {
	// Creates a Test Server
	ts := httptest.NewServer(http.HandlerFunc(func(w http.ResponseWriter, r *http.Request) {
		require.Equal(t, http.MethodPost, r.Method)
		require.Equal(t, "/v1/notifications/signup", r.URL.Path)

		w.Header().Add("Content-Type", "application/json; charset=utf-8")
		w.WriteHeader(http.StatusNoContent)
	}))
	defer ts.Close()

	// Creates a client to execute tests against the test server
	client, err := api.New(ts.URL)
	require.NoError(t, err)

	contact := &api.ContactInfo{
		FirstName:    "Jane",
		LastName:     "Eyere",
		Email:        "jane@example.com",
		Country:      "SG",
		Title:        "Director",
		Organization: "Simple, PTE",
	}

	err = client.SignUp(context.Background(), contact)
	require.NoError(t, err, "could not execute signup request")
}<|MERGE_RESOLUTION|>--- conflicted
+++ resolved
@@ -210,28 +210,6 @@
 	require.Equal(t, fixture, out, "unexpected response error")
 }
 
-<<<<<<< HEAD
-func TestTenantProjectList(t *testing.T) {
-	fixture := &api.TenantProjectPage{
-		TenantID: "01",
-		TenantProjects: []*api.Project{
-			{
-				ID:   "001",
-				Name: "project01",
-			},
-		},
-		PrevPageToken: "21",
-		NextPageToken: "23",
-	}
-
-	ts := httptest.NewServer(http.HandlerFunc(func(w http.ResponseWriter, r *http.Request) {
-		require.Equal(t, http.MethodGet, r.Method)
-		require.Equal(t, "/v1/tenant/tenant01/projects", r.URL.Path)
-
-		params := r.URL.Query()
-		require.Equal(t, "12", params.Get("next_page_token"))
-		require.Equal(t, "2", params.Get("page_size"))
-=======
 func TestTenantDetail(t *testing.T) {
 	fixture := &api.Tenant{
 		ID:              "001",
@@ -243,92 +221,40 @@
 	ts := httptest.NewServer(http.HandlerFunc(func(w http.ResponseWriter, r *http.Request) {
 		require.Equal(t, http.MethodGet, r.Method)
 		require.Equal(t, "/v1/tenant/tenant01", r.URL.Path)
->>>>>>> da11fa09
-
-		w.Header().Add("Content-Type", "application/json; charset=utf-8")
-		w.WriteHeader(http.StatusOK)
-		json.NewEncoder(w).Encode(fixture)
-	}))
-	defer ts.Close()
-
-<<<<<<< HEAD
-	client, err := api.New(ts.URL)
-	require.NoError(t, err, "could not create api client")
-
-	out, err := client.TenantProjectList(context.TODO(), "tenant01", api.PageQuery{})
-=======
+
+		w.Header().Add("Content-Type", "application/json; charset=utf-8")
+		w.WriteHeader(http.StatusOK)
+		json.NewEncoder(w).Encode(fixture)
+	}))
+	defer ts.Close()
+
 	// Create a client to execute tests against the test server
 	client, err := api.New(ts.URL)
 	require.NoError(t, err, "could not create api client")
 
 	out, err := client.TenantDetail(context.TODO(), "tenant01")
->>>>>>> da11fa09
-	require.NoError(t, err, "could not execute api request")
-	require.Equal(t, fixture, out, "unexpected response error")
-}
-
-<<<<<<< HEAD
-func TestTenantProjectCreate(t *testing.T) {
-	fixture := &api.Project{
-		ID:   "001",
-		Name: "project01",
-=======
+	require.NoError(t, err, "could not execute api request")
+	require.Equal(t, fixture, out, "unexpected response error")
+}
+
 func TestTenantUpdate(t *testing.T) {
 	fixture := &api.Tenant{
 		ID:              "001",
 		TenantName:      "tenant01",
 		EnvironmentType: "Dev",
->>>>>>> da11fa09
-	}
-
-	// Create a test server
-	ts := httptest.NewServer(http.HandlerFunc(func(w http.ResponseWriter, r *http.Request) {
-<<<<<<< HEAD
-		require.Equal(t, http.MethodPost, r.Method)
-		require.Equal(t, "/v1/tenant/tenant01/projects", r.URL.Path)
-
-		in := &api.Project{}
-		err := json.NewDecoder(r.Body).Decode(in)
-		require.NoError(t, err, "could not decode request")
-=======
+	}
+
+	// Create a test server
+	ts := httptest.NewServer(http.HandlerFunc(func(w http.ResponseWriter, r *http.Request) {
 		require.Equal(t, http.MethodPut, r.Method)
 		require.Equal(t, "/v1/tenant/001", r.URL.Path)
->>>>>>> da11fa09
-
-		w.Header().Add("Content-Type", "application/json; charset=utf-8")
-		w.WriteHeader(http.StatusCreated)
-		json.NewEncoder(w).Encode(fixture)
-	}))
-	defer ts.Close()
-
-<<<<<<< HEAD
-	// Create a client to execute tests against the test server
-	client, err := api.New(ts.URL)
-	require.NoError(t, err, "could not create api client")
-
-	out, err := client.TenantProjectCreate(context.TODO(), "tenant01", &api.Project{})
-	require.NoError(t, err, "could not execute api request")
-	require.Equal(t, fixture, out, "unexpected response error")
-}
-
-func TestProjectList(t *testing.T) {
-	fixture := &api.ProjectPage{
-		Projects: []*api.Project{
-			{
-				ID:   "001",
-				Name: "project01",
-			},
-		},
-		PrevPageToken: "21",
-		NextPageToken: "23",
-	}
-	// Create a test server
-	ts := httptest.NewServer(http.HandlerFunc(func(w http.ResponseWriter, r *http.Request) {
-		require.Equal(t, http.MethodGet, r.Method)
-		require.Equal(t, "/v1/projects", r.URL.Path)
-
-		params := r.URL.Query()
-=======
+
+		w.Header().Add("Content-Type", "application/json; charset=utf-8")
+		w.WriteHeader(http.StatusOK)
+		json.NewEncoder(w).Encode(fixture)
+	}))
+	defer ts.Close()
+
 	// Create a client to execute tests against the server
 	client, err := api.New(ts.URL)
 	require.NoError(t, err, "could not execute api request")
@@ -365,7 +291,6 @@
 	require.NoError(t, err, "could not execute api request")
 }
 
-// Double check fixture
 func TestTenantMemberList(t *testing.T) {
 	fixture := &api.TenantMemberPage{
 		TenantID: "002",
@@ -387,7 +312,6 @@
 
 		params := r.URL.Query()
 
->>>>>>> da11fa09
 		require.Equal(t, "12", params.Get("next_page_token"))
 		require.Equal(t, "2", params.Get("page_size"))
 
@@ -401,30 +325,11 @@
 	client, err := api.New(ts.URL)
 	require.NoError(t, err, "could not create api client")
 
-<<<<<<< HEAD
-	out, err := client.ProjectList(context.TODO(), api.PageQuery{})
-=======
 	out, err := client.TenantMemberList(context.TODO(), "tenant002", api.PageQuery{})
->>>>>>> da11fa09
-	require.NoError(t, err, "could not execute api request")
-	require.Equal(t, fixture, out, "unexpected response error")
-}
-
-<<<<<<< HEAD
-func TestProjectCreate(t *testing.T) {
-	fixture := &api.Project{
-		ID:   "001",
-		Name: "project01",
-	}
-	// Create a test server
-	ts := httptest.NewServer(http.HandlerFunc(func(w http.ResponseWriter, r *http.Request) {
-		require.Equal(t, http.MethodPost, r.Method)
-		require.Equal(t, "/v1/projects", r.URL.Path)
-
-		in := &api.Project{}
-		err := json.NewDecoder(r.Body).Decode(in)
-		require.NoError(t, err, "could not decode request")
-=======
+	require.NoError(t, err, "could not execute api request")
+	require.Equal(t, fixture, out, "unexpected response error")
+}
+
 func TestTenantMemberCreate(t *testing.T) {
 	fixture := &api.Member{
 		ID:   "02",
@@ -476,23 +381,14 @@
 		params := r.URL.Query()
 		require.Equal(t, "12", params.Get("next_page_token"))
 		require.Equal(t, "2", params.Get("page_size"))
->>>>>>> da11fa09
-
-		w.Header().Add("Content-Type", "application/json; charset=utf-8")
-		w.WriteHeader(http.StatusCreated)
-		json.NewEncoder(w).Encode(fixture)
-	}))
-	defer ts.Close()
-
-<<<<<<< HEAD
-	// Create a client to execute tests against the test server
-	client, err := api.New(ts.URL)
-	require.NoError(t, err, "could not create api client")
-
-	out, err := client.ProjectCreate(context.TODO(), &api.Project{})
-	require.NoError(t, err, "could not execute api request")
-	require.Equal(t, fixture, out, "unexpected result error")
-=======
+
+		w.Header().Add("Content-Type", "application/json; charset=utf-8")
+		w.WriteHeader(http.StatusOK)
+		json.NewEncoder(w).Encode(fixture)
+	}))
+	defer ts.Close()
+
+	// Create a client to execute tests against the test server
 	client, err := api.New(ts.URL)
 	require.NoError(t, err, "could not create api client")
 
@@ -523,6 +419,7 @@
 	}))
 	defer ts.Close()
 
+	// Create a client to execute tests against the test server
 	client, err := api.New(ts.URL)
 	require.NoError(t, err, "could not create api client")
 
@@ -531,7 +428,135 @@
 	out, err := client.MemberCreate(context.TODO(), req)
 	require.NoError(t, err, "could not execute api request")
 	require.Equal(t, fixture, out, "unexpected response error")
->>>>>>> da11fa09
+}
+
+func TestTenantProjectList(t *testing.T) {
+	fixture := &api.TenantProjectPage{
+		TenantID: "01",
+		TenantProjects: []*api.Project{
+			{
+				ID:   "001",
+				Name: "project01",
+			},
+		},
+		PrevPageToken: "21",
+		NextPageToken: "23",
+	}
+
+	ts := httptest.NewServer(http.HandlerFunc(func(w http.ResponseWriter, r *http.Request) {
+		require.Equal(t, http.MethodGet, r.Method)
+		require.Equal(t, "/v1/tenant/tenant01/projects", r.URL.Path)
+
+		params := r.URL.Query()
+		require.Equal(t, "12", params.Get("next_page_token"))
+		require.Equal(t, "2", params.Get("page_size"))
+
+		w.Header().Add("Content-Type", "application/json; charset=utf-8")
+		w.WriteHeader(http.StatusOK)
+		json.NewEncoder(w).Encode(fixture)
+	}))
+	defer ts.Close()
+
+	client, err := api.New(ts.URL)
+	require.NoError(t, err, "could not create api client")
+
+	out, err := client.TenantProjectList(context.TODO(), "tenant01", api.PageQuery{})
+	require.NoError(t, err, "could not execute api request")
+	require.Equal(t, fixture, out, "unexpected response error")
+}
+
+func TestTenantProjectCreate(t *testing.T) {
+	fixture := &api.Project{
+		ID:   "001",
+		Name: "project01",
+	}
+
+	// Create a test server
+	ts := httptest.NewServer(http.HandlerFunc(func(w http.ResponseWriter, r *http.Request) {
+		require.Equal(t, http.MethodPost, r.Method)
+		require.Equal(t, "/v1/tenant/tenant01/projects", r.URL.Path)
+
+		in := &api.Project{}
+		err := json.NewDecoder(r.Body).Decode(in)
+		require.NoError(t, err, "could not decode request")
+
+		w.Header().Add("Content-Type", "application/json; charset=utf-8")
+		w.WriteHeader(http.StatusCreated)
+		json.NewEncoder(w).Encode(fixture)
+	}))
+	defer ts.Close()
+
+	// Create a client to execute tests against the test server
+	client, err := api.New(ts.URL)
+	require.NoError(t, err, "could not create api client")
+
+	out, err := client.TenantProjectCreate(context.TODO(), "tenant01", &api.Project{})
+	require.NoError(t, err, "could not execute api request")
+	require.Equal(t, fixture, out, "unexpected response error")
+}
+
+func TestProjectList(t *testing.T) {
+	fixture := &api.ProjectPage{
+		Projects: []*api.Project{
+			{
+				ID:   "001",
+				Name: "project01",
+			},
+		},
+		PrevPageToken: "21",
+		NextPageToken: "23",
+	}
+	// Create a test server
+	ts := httptest.NewServer(http.HandlerFunc(func(w http.ResponseWriter, r *http.Request) {
+		require.Equal(t, http.MethodGet, r.Method)
+		require.Equal(t, "/v1/projects", r.URL.Path)
+
+		params := r.URL.Query()
+		require.Equal(t, "12", params.Get("next_page_token"))
+		require.Equal(t, "2", params.Get("page_size"))
+
+		w.Header().Add("Content-Type", "application/json; charset=utf-8")
+		w.WriteHeader(http.StatusOK)
+		json.NewEncoder(w).Encode(fixture)
+	}))
+	defer ts.Close()
+
+	// Create a client to execute tests against the test server
+	client, err := api.New(ts.URL)
+	require.NoError(t, err, "could not create api client")
+
+	out, err := client.ProjectList(context.TODO(), api.PageQuery{})
+	require.NoError(t, err, "could not execute api request")
+	require.Equal(t, fixture, out, "unexpected response error")
+}
+
+func TestProjectCreate(t *testing.T) {
+	fixture := &api.Project{
+		ID:   "001",
+		Name: "project01",
+	}
+	// Create a test server
+	ts := httptest.NewServer(http.HandlerFunc(func(w http.ResponseWriter, r *http.Request) {
+		require.Equal(t, http.MethodPost, r.Method)
+		require.Equal(t, "/v1/projects", r.URL.Path)
+
+		in := &api.Project{}
+		err := json.NewDecoder(r.Body).Decode(in)
+		require.NoError(t, err, "could not decode request")
+
+		w.Header().Add("Content-Type", "application/json; charset=utf-8")
+		w.WriteHeader(http.StatusCreated)
+		json.NewEncoder(w).Encode(fixture)
+	}))
+	defer ts.Close()
+
+	// Create a client to execute tests against the test server
+	client, err := api.New(ts.URL)
+	require.NoError(t, err, "could not create api client")
+
+	out, err := client.ProjectCreate(context.TODO(), &api.Project{})
+	require.NoError(t, err, "could not execute api request")
+	require.Equal(t, fixture, out, "unexpected result error")
 }
 
 func TestSignUp(t *testing.T) {
