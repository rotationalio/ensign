package api_test

import (
	"context"
	"encoding/json"
	"fmt"
	"net/http"
	"net/http/httptest"
	"net/url"
	"testing"
	"time"

	"github.com/rotationalio/ensign/pkg/tenant/api/v1"
	"github.com/stretchr/testify/require"
)

func TestClient(t *testing.T) {
	// Creates a Test Server
	ts := httptest.NewServer(http.HandlerFunc(func(w http.ResponseWriter, r *http.Request) {
		if r.Method == http.MethodGet {
			require.Equal(t, int64(0), r.ContentLength)
			w.Header().Add("Content-Type", "application/json; charset=utf-8")
			w.WriteHeader(http.StatusOK)
			fmt.Fprintln(w, "{\"hello\":\"world\"}")
			return
		}

		require.Equal(t, int64(18), r.ContentLength)
		w.Header().Add("Content-Type", "application/json; charset=utf-8")
		w.WriteHeader(http.StatusBadRequest)
		fmt.Fprintln(w, "{\"error\":\"bad request\"}")
	}))
	defer ts.Close()

	// Creates a Client that makes requests to the test server
	client, err := api.New(ts.URL)
	require.NoError(t, err)

	// Ensures that the latest version of the client is returned
	apiv1, ok := client.(*api.APIv1)
	require.True(t, ok)

	// Creates a new GET request to a basic path
	req, err := apiv1.NewRequest(context.TODO(), http.MethodGet, "/foo", nil, nil)
	require.NoError(t, err)

	require.Equal(t, "/foo", req.URL.Path)
	require.Equal(t, "", req.URL.RawQuery)
	require.Equal(t, http.MethodGet, req.Method)
	require.Equal(t, "Tenant API Client/v1", req.Header.Get("User-Agent"))
	require.Equal(t, "application/json", req.Header.Get("Accept"))
	require.Equal(t, "application/json; charset=utf-8", req.Header.Get("Content-Type"))

	// Creates a new GET request with query params
	params := url.Values{}
	params.Add("q", "searching")
	params.Add("key", "open says me")
	req, err = apiv1.NewRequest(context.TODO(), http.MethodGet, "/foo", nil, &params)
	require.NoError(t, err)
	require.Equal(t, "key=open+says+me&q=searching", req.URL.RawQuery)

	data := make(map[string]string)
	rep, err := apiv1.Do(req, &data, true)
	require.NoError(t, err)
	require.Equal(t, http.StatusOK, rep.StatusCode)
	require.Contains(t, data, "hello")
	require.Equal(t, "world", data["hello"])

	// Creates a new POST request and checks error handling
	req, err = apiv1.NewRequest(context.TODO(), http.MethodPost, "/bar", data, nil)
	require.NoError(t, err)
	rep, err = apiv1.Do(req, nil, false)
	require.NoError(t, err)
	require.Equal(t, http.StatusBadRequest, rep.StatusCode)
}

func TestStatus(t *testing.T) {
	t.Run("Ok", func(t *testing.T) {
		fixture := &api.StatusReply{
			Status:  "fine",
			Uptime:  (2 * time.Second).String(),
			Version: "1.0.test",
		}

		// Creates a Test Server
		ts := httptest.NewServer(http.HandlerFunc(func(w http.ResponseWriter, r *http.Request) {
			require.Equal(t, http.MethodGet, r.Method)
			require.Equal(t, "/v1/status", r.URL.Path)

			w.Header().Add("Content-Type", "application/json; charset=utf-8")
			w.WriteHeader(http.StatusOK)
			json.NewEncoder(w).Encode(fixture)

		}))
		defer ts.Close()

		// Creates a client to execute tests against the test server
		client, err := api.New(ts.URL)
		require.NoError(t, err)

		out, err := client.Status(context.Background())
		require.NoError(t, err, "could not execute status request")
		require.Equal(t, fixture, out, "expected the fixture to be returned")
	})

	t.Run("Unavailable", func(t *testing.T) {
		fixture := &api.StatusReply{
			Status:  "ack!",
			Uptime:  (9 * time.Second).String(),
			Version: "1.0.panic",
		}

		// Creates a Test Server
		ts := httptest.NewServer(http.HandlerFunc(func(w http.ResponseWriter, r *http.Request) {
			require.Equal(t, http.MethodGet, r.Method)
			require.Equal(t, "/v1/status", r.URL.Path)

			w.Header().Add("Content-Type", "application/json; charset=utf-8")
			w.WriteHeader(http.StatusOK)
			json.NewEncoder(w).Encode(fixture)

		}))
		defer ts.Close()

		// Creates a client to execute tests against the test server
		client, err := api.New(ts.URL)
		require.NoError(t, err)

		out, err := client.Status(context.Background())
		require.NoError(t, err, "could not execute status request")
		require.Equal(t, fixture, out, "expected the fixture to be returned")
	})
}

func TestTenantList(t *testing.T) {
	fixture := &api.TenantPage{
		Tenants: []*api.Tenant{
			{
				ID:              "001",
				TenantName:      "tenant01",
				EnvironmentType: "Dev",
			},
			{
				ID:              "002",
				TenantName:      "tenant02",
				EnvironmentType: "Prod",
			},
			{
				ID:              "003",
				TenantName:      "tenant03",
				EnvironmentType: "Stage",
			},
		},
		PrevPageToken: "21",
		NextPageToken: "23",
	}

	// Creates a test server
	ts := httptest.NewServer(http.HandlerFunc(func(w http.ResponseWriter, r *http.Request) {
		require.Equal(t, http.MethodGet, r.Method)
		require.Equal(t, "/v1/tenant", r.URL.Path)

		params := r.URL.Query()
		require.Equal(t, "2", params.Get("page_size"))
		require.Equal(t, "12", params.Get("next_page_token"))

		w.Header().Add("Content-Type", "application/json; charset=utf-8")
		w.WriteHeader(http.StatusOK)
		json.NewEncoder(w).Encode(fixture)
	}))
	defer ts.Close()

	// Creates a client to execute tests against the server
	client, err := api.New(ts.URL)
	require.NoError(t, err, "could not create api client")

	req := &api.PageQuery{
		PageSize:      2,
		NextPageToken: "12",
	}

	out, err := client.TenantList(context.TODO(), req)
	require.NoError(t, err, "could not execute api request")
	require.Equal(t, fixture, out, "unexpected response error")
}

func TestTenantCreate(t *testing.T) {
	fixture := &api.Tenant{
		ID:              "1234",
		TenantName:      "feist",
		EnvironmentType: "Dev",
	}

	// Creates a test server
	ts := httptest.NewServer(http.HandlerFunc(func(w http.ResponseWriter, r *http.Request) {
		require.Equal(t, http.MethodPost, r.Method)
		require.Equal(t, "/v1/tenant", r.URL.Path)

		in := &api.Tenant{}
		err := json.NewDecoder(r.Body).Decode(in)
		require.NoError(t, err, "could not decode request")

		w.Header().Add("Content-Type", "application/json; charset=utf-8")
		w.WriteHeader(http.StatusCreated)
		json.NewEncoder(w).Encode(fixture)
	}))
	defer ts.Close()

	// Creates a client to execute tests against the test server
	client, err := api.New(ts.URL)
	require.NoError(t, err, "could not create api client")

	out, err := client.TenantCreate(context.TODO(), &api.Tenant{})
	require.NoError(t, err, "could not execute api request")
	require.Equal(t, fixture, out, "unexpected response error")
}

func TestTenantDetail(t *testing.T) {
	fixture := &api.Tenant{
		ID:              "001",
		TenantName:      "tenant01",
		EnvironmentType: "Dev",
	}

	// Creates a test server
	ts := httptest.NewServer(http.HandlerFunc(func(w http.ResponseWriter, r *http.Request) {
		require.Equal(t, http.MethodGet, r.Method)
		require.Equal(t, "/v1/tenant/tenant01", r.URL.Path)

		w.Header().Add("Content-Type", "application/json; charset=utf-8")
		w.WriteHeader(http.StatusOK)
		json.NewEncoder(w).Encode(fixture)
	}))
	defer ts.Close()

	// Creates a client to execute tests against the test server
	client, err := api.New(ts.URL)
	require.NoError(t, err, "could not create api client")

	out, err := client.TenantDetail(context.TODO(), "tenant01")
	require.NoError(t, err, "could not execute api request")
	require.Equal(t, fixture, out, "unexpected response error")
}

func TestTenantUpdate(t *testing.T) {
	fixture := &api.Tenant{
		ID:              "001",
		TenantName:      "tenant01",
		EnvironmentType: "Dev",
	}

	// Creates a test server
	ts := httptest.NewServer(http.HandlerFunc(func(w http.ResponseWriter, r *http.Request) {
		require.Equal(t, http.MethodPut, r.Method)
		require.Equal(t, "/v1/tenant/001", r.URL.Path)

		w.Header().Add("Content-Type", "application/json; charset=utf-8")
		w.WriteHeader(http.StatusOK)
		json.NewEncoder(w).Encode(fixture)
	}))
	defer ts.Close()

	// Creates a client to execute tests against the server
	client, err := api.New(ts.URL)
	require.NoError(t, err, "could not execute api request")

	req := &api.Tenant{
		ID:              "001",
		TenantName:      "tenant02",
		EnvironmentType: "Prod",
	}

	rep, err := client.TenantUpdate(context.TODO(), req)
	require.NoError(t, err, "could not execute api request")
	require.Equal(t, fixture, rep, "unexpected response error")
}

func TestTenantDelete(t *testing.T) {
	fixture := &api.Reply{}

	// Creates a test server
	ts := httptest.NewServer(http.HandlerFunc(func(w http.ResponseWriter, r *http.Request) {
		require.Equal(t, http.MethodDelete, r.Method)
		require.Equal(t, "/v1/tenant/tenant01", r.URL.Path)

		w.Header().Add("Content-Type", "application/json; charset=utf-8")
		w.WriteHeader(http.StatusOK)
		json.NewEncoder(w).Encode(fixture)
	}))
	defer ts.Close()

	// Creates a client to execute tests against the test server
	client, err := api.New(ts.URL)
	require.NoError(t, err, "could not create api client")

	err = client.TenantDelete(context.TODO(), "tenant01")
	require.NoError(t, err, "could not execute api request")
}

func TestTenantMemberList(t *testing.T) {
	fixture := &api.TenantMemberPage{
		TenantID: "002",
		TenantMembers: []*api.Member{
			{
				ID:   "002",
				Name: "Luke Hamilton",
				Role: "Admin",
			},
		},
		PrevPageToken: "1212",
		NextPageToken: "1214",
	}

	// Creates a test server
	ts := httptest.NewServer(http.HandlerFunc(func(w http.ResponseWriter, r *http.Request) {
		require.Equal(t, http.MethodGet, r.Method)
		require.Equal(t, "/v1/tenant/tenant002/members", r.URL.Path)

		params := r.URL.Query()

		require.Equal(t, "2", params.Get("page_size"))
		require.Equal(t, "12", params.Get("next_page_token"))

		w.Header().Add("Content-Type", "application/json; charset=utf-8")
		w.WriteHeader(http.StatusOK)
		json.NewEncoder(w).Encode(fixture)
	}))
	defer ts.Close()

	// Create a client to execute tests against the test server
	client, err := api.New(ts.URL)
	require.NoError(t, err, "could not create api client")

	req := &api.PageQuery{
		PageSize:      2,
		NextPageToken: "12",
	}

	out, err := client.TenantMemberList(context.TODO(), "tenant002", req)
	require.NoError(t, err, "could not execute api request")
	require.Equal(t, fixture, out, "unexpected response error")
}

func TestTenantMemberCreate(t *testing.T) {
	fixture := &api.Member{
		ID:   "02",
		Name: "Luke Hamilton",
		Role: "Admin",
	}

	// Creates a test server
	ts := httptest.NewServer(http.HandlerFunc(func(w http.ResponseWriter, r *http.Request) {
		require.Equal(t, http.MethodPost, r.Method)
		require.Equal(t, "/v1/tenant/tenant02/members", r.URL.Path)

		in := &api.Member{}
		err := json.NewDecoder(r.Body).Decode(in)
		require.NoError(t, err, "could not decode request")

		w.Header().Add("Content-Type", "application/json; charset=utf-8")
		w.WriteHeader(http.StatusCreated)
		json.NewEncoder(w).Encode(fixture)
	}))
	defer ts.Close()

	// Create a client to execute tests against the test server
	client, err := api.New(ts.URL)
	require.NoError(t, err, "could not create api client")

	out, err := client.TenantMemberCreate(context.TODO(), "tenant02", &api.Member{})
	require.NoError(t, err, "could not execute api request")
	require.Equal(t, fixture, out, "unexpected response error")
}

func TestMemberList(t *testing.T) {
	fixture := &api.MemberPage{
		Members: []*api.Member{
			{
				ID:   "002",
				Name: "Ryan Moore",
				Role: "Admin",
			},
		},
		PrevPageToken: "21",
		NextPageToken: "23",
	}
	// Creates a test server
	ts := httptest.NewServer(http.HandlerFunc(func(w http.ResponseWriter, r *http.Request) {
		require.Equal(t, http.MethodGet, r.Method)
		require.Equal(t, "/v1/members", r.URL.Path)

		params := r.URL.Query()
		require.Equal(t, "2", params.Get("page_size"))
		require.Equal(t, "12", params.Get("next_page_token"))

		w.Header().Add("Content-Type", "application/json; charset=utf-8")
		w.WriteHeader(http.StatusOK)
		json.NewEncoder(w).Encode(fixture)
	}))
	defer ts.Close()

	// Creates a client to execute tests against the test server
	client, err := api.New(ts.URL)
	require.NoError(t, err, "could not create api client")

	req := &api.PageQuery{
		PageSize:      2,
		NextPageToken: "12",
	}

	out, err := client.MemberList(context.TODO(), req)
	require.NoError(t, err, "could not execute api request")
	require.Equal(t, fixture, out, "unexpected response error")
}

func TestMemberCreate(t *testing.T) {
	fixture := &api.Member{
		ID:   "002",
		Name: "Ryan Moore",
		Role: "Admin",
	}

	// Creates a test server
	ts := httptest.NewServer(http.HandlerFunc(func(w http.ResponseWriter, r *http.Request) {
		require.Equal(t, http.MethodPost, r.Method)
		require.Equal(t, "/v1/members", r.URL.Path)

		in := &api.Member{}
		err := json.NewDecoder(r.Body).Decode(in)
		require.NoError(t, err, "could not decode request")

		w.Header().Add("Content-Type", "application/json; charset=utf-8")
		w.WriteHeader(http.StatusCreated)
		json.NewEncoder(w).Encode(fixture)
	}))
	defer ts.Close()

	// Create a client to execute tests against the test server
	client, err := api.New(ts.URL)
	require.NoError(t, err, "could not create api client")

	req := &api.Member{}

	out, err := client.MemberCreate(context.TODO(), req)
	require.NoError(t, err, "could not execute api request")
	require.Equal(t, fixture, out, "unexpected response error")
}

<<<<<<< HEAD
func TestProjectAPIKeyList(t *testing.T) {
	fixture := &api.ProjectAPIKeyPage{}

	// Create a test server
	ts := httptest.NewServer(http.HandlerFunc(func(w http.ResponseWriter, r *http.Request) {
		require.Equal(t, http.MethodGet, r.Method)
		require.Equal(t, "/v1/projects/project001/apikeys", r.URL.Path)
=======
func TestTenantProjectList(t *testing.T) {
	fixture := &api.TenantProjectPage{
		TenantID: "01",
		TenantProjects: []*api.Project{
			{
				ID:   "001",
				Name: "project01",
			},
		},
		PrevPageToken: "21",
		NextPageToken: "23",
	}

	// Creates a test server
	ts := httptest.NewServer(http.HandlerFunc(func(w http.ResponseWriter, r *http.Request) {
		require.Equal(t, http.MethodGet, r.Method)
		require.Equal(t, "/v1/tenant/tenant01/projects", r.URL.Path)
>>>>>>> 4be32f0e

		params := r.URL.Query()
		require.Equal(t, "2", params.Get("page_size"))
		require.Equal(t, "12", params.Get("next_page_token"))

		w.Header().Add("Content-Type", "application/json; charset=utf-8")
		w.WriteHeader(http.StatusOK)
		json.NewEncoder(w).Encode(fixture)
	}))
	defer ts.Close()

<<<<<<< HEAD
=======
	// Creates a client to executes tests against the test server
>>>>>>> 4be32f0e
	client, err := api.New(ts.URL)
	require.NoError(t, err, "could not create api client")

	req := &api.PageQuery{
		PageSize:      2,
		NextPageToken: "12",
	}

<<<<<<< HEAD
	out, err := client.ProjectAPIKeyList(context.TODO(), "project001", req)
=======
	out, err := client.TenantProjectList(context.TODO(), "tenant01", req)
>>>>>>> 4be32f0e
	require.NoError(t, err, "could not execute api request")
	require.Equal(t, fixture, out, "unexpected response error")
}

<<<<<<< HEAD
func TestProjectAPIKeyCreate(t *testing.T) {
	fixture := &api.APIKey{}

	//Create a test server
	ts := httptest.NewServer(http.HandlerFunc(func(w http.ResponseWriter, r *http.Request) {
		require.Equal(t, http.MethodPost, r.Method)
		require.Equal(t, "/v1/projects/project001/apikeys", r.URL.Path)

		in := &api.APIKey{}
=======
func TestTenantProjectCreate(t *testing.T) {
	fixture := &api.Project{
		ID:   "001",
		Name: "project01",
	}

	// Creates a test server
	ts := httptest.NewServer(http.HandlerFunc(func(w http.ResponseWriter, r *http.Request) {
		require.Equal(t, http.MethodPost, r.Method)
		require.Equal(t, "/v1/tenant/tenant01/projects", r.URL.Path)

		in := &api.Project{}
>>>>>>> 4be32f0e
		err := json.NewDecoder(r.Body).Decode(in)
		require.NoError(t, err, "could not decode request")

		w.Header().Add("Content-Type", "application/json; charset=utf-8")
		w.WriteHeader(http.StatusCreated)
		json.NewEncoder(w).Encode(fixture)
	}))
	defer ts.Close()

<<<<<<< HEAD
	client, err := api.New(ts.URL)
	require.NoError(t, err, "could not create api client")

	out, err := client.ProjectAPIKeyCreate(context.TODO(), "project001", &api.APIKey{})
=======
	// Creates a client to execute tests against the test server
	client, err := api.New(ts.URL)
	require.NoError(t, err, "could not create api client")

	out, err := client.TenantProjectCreate(context.TODO(), "tenant01", &api.Project{})
>>>>>>> 4be32f0e
	require.NoError(t, err, "could not execute api request")
	require.Equal(t, fixture, out, "unexpected response error")
}

<<<<<<< HEAD
func TestAPIKeyList(t *testing.T) {
	fixture := &api.APIKeyPage{}

	// Create a test server
	ts := httptest.NewServer(http.HandlerFunc(func(w http.ResponseWriter, r *http.Request) {
		require.Equal(t, http.MethodGet, r.Method)
		require.Equal(t, "/v1/apikeys", r.URL.Path)
=======
func TestProjectList(t *testing.T) {
	fixture := &api.ProjectPage{
		Projects: []*api.Project{
			{
				ID:   "001",
				Name: "project01",
			},
		},
		PrevPageToken: "21",
		NextPageToken: "23",
	}

	// Creates a test server
	ts := httptest.NewServer(http.HandlerFunc(func(w http.ResponseWriter, r *http.Request) {
		require.Equal(t, http.MethodGet, r.Method)
		require.Equal(t, "/v1/projects", r.URL.Path)
>>>>>>> 4be32f0e

		params := r.URL.Query()
		require.Equal(t, "2", params.Get("page_size"))
		require.Equal(t, "12", params.Get("next_page_token"))

		w.Header().Add("Content-Type", "application/json; charset=utf-8")
		w.WriteHeader(http.StatusOK)
		json.NewEncoder(w).Encode(fixture)
	}))
	defer ts.Close()

<<<<<<< HEAD
=======
	// Creates a client to execute tests against the test server
>>>>>>> 4be32f0e
	client, err := api.New(ts.URL)
	require.NoError(t, err, "could not create api client")

	req := &api.PageQuery{
		PageSize:      2,
		NextPageToken: "12",
	}

<<<<<<< HEAD
	out, err := client.APIKeyList(context.TODO(), req)
=======
	out, err := client.ProjectList(context.TODO(), req)
>>>>>>> 4be32f0e
	require.NoError(t, err, "could not execute api request")
	require.Equal(t, fixture, out, "unexpected response error")
}

<<<<<<< HEAD
func TestAPIKeyCreate(t *testing.T) {
	fixture := &api.APIKey{}

	//Create a test server
	ts := httptest.NewServer(http.HandlerFunc(func(w http.ResponseWriter, r *http.Request) {
		require.Equal(t, http.MethodPost, r.Method)
		require.Equal(t, "/v1/apikeys", r.URL.Path)

		in := &api.APIKey{}
=======
func TestProjectCreate(t *testing.T) {
	fixture := &api.Project{
		ID:   "001",
		Name: "project01",
	}

	// Creates a test server
	ts := httptest.NewServer(http.HandlerFunc(func(w http.ResponseWriter, r *http.Request) {
		require.Equal(t, http.MethodPost, r.Method)
		require.Equal(t, "/v1/projects", r.URL.Path)

		in := &api.Project{}
>>>>>>> 4be32f0e
		err := json.NewDecoder(r.Body).Decode(in)
		require.NoError(t, err, "could not decode request")

		w.Header().Add("Content-Type", "application/json; charset=utf-8")
		w.WriteHeader(http.StatusCreated)
		json.NewEncoder(w).Encode(fixture)
	}))
	defer ts.Close()

<<<<<<< HEAD
	client, err := api.New(ts.URL)
	require.NoError(t, err, "could not create api client")

	out, err := client.APIKeyCreate(context.TODO(), &api.APIKey{})
=======
	// Creates a client to execute tests against the test server
	client, err := api.New(ts.URL)
	require.NoError(t, err, "could not create api client")

	out, err := client.ProjectCreate(context.TODO(), &api.Project{})
>>>>>>> 4be32f0e
	require.NoError(t, err, "could not execute api request")
	require.Equal(t, fixture, out, "unexpected response error")
}

<<<<<<< HEAD
=======
func TestProjectTopicList(t *testing.T) {
	fixture := &api.ProjectTopicPage{
		ProjectID: "001",
		TenantTopics: []*api.Topic{
			{
				ID:   "005",
				Name: "topic002",
			},
		},
		PrevPageToken: "21",
		NextPageToken: "23",
	}

	// Creates a test server
	ts := httptest.NewServer(http.HandlerFunc(func(w http.ResponseWriter, r *http.Request) {
		require.Equal(t, http.MethodGet, r.Method)
		require.Equal(t, "/v1/projects/project001/topics", r.URL.Path)

		params := r.URL.Query()
		require.Equal(t, "12", params.Get("next_page_token"))
		require.Equal(t, "2", params.Get("page_size"))

		w.Header().Add("Content-Type", "application/json; charset=utf-8")
		w.WriteHeader(http.StatusOK)
		json.NewEncoder(w).Encode(fixture)
	}))
	defer ts.Close()

	// Create a client to execute tests against the test server
	client, err := api.New(ts.URL)
	require.NoError(t, err, "could not create api client")

	req := &api.PageQuery{
		PageSize:      2,
		NextPageToken: "12",
	}

	out, err := client.ProjectTopicList(context.TODO(), "project001", req)
	require.NoError(t, err, "could not execute api request")
	require.Equal(t, fixture, out, "unexpected response returned")
}

func TestProjectTopicCreate(t *testing.T) {
	fixture := &api.Topic{
		ID:   "001",
		Name: "topic01",
	}
	// Create a test server
	ts := httptest.NewServer(http.HandlerFunc(func(w http.ResponseWriter, r *http.Request) {
		require.Equal(t, http.MethodPost, r.Method)
		require.Equal(t, "/v1/projects/project001/topics", r.URL.Path)

		in := &api.Topic{}
		err := json.NewDecoder(r.Body).Decode(in)
		require.NoError(t, err, "could not decode request")

		w.Header().Add("Content-Type", "application/json; charset=utf-8")
		w.WriteHeader(http.StatusCreated)
		json.NewEncoder(w).Encode(fixture)
	}))
	defer ts.Close()

	// Create a client to execute tests against the test server
	client, err := api.New(ts.URL)
	require.NoError(t, err, "could not create api client")

	out, err := client.ProjectTopicCreate(context.TODO(), "project001", &api.Topic{})
	require.NoError(t, err, "could not execute api request")
	require.Equal(t, fixture, out, "unexpected response returned")
}

func TestTopicList(t *testing.T) {
	fixture := &api.TopicPage{
		Topics: []*api.Topic{
			{
				ID:   "005",
				Name: "topic01",
			},
		},
		PrevPageToken: "21",
		NextPageToken: "23",
	}

	// Creates a test server
	ts := httptest.NewServer(http.HandlerFunc(func(w http.ResponseWriter, r *http.Request) {
		require.Equal(t, http.MethodGet, r.Method)
		require.Equal(t, "/v1/topics", r.URL.Path)

		params := r.URL.Query()
		require.Equal(t, "12", params.Get("next_page_token"))
		require.Equal(t, "2", params.Get("page_size"))

		w.Header().Add("Content-Type", "application/json; charset=utf-8")
		w.WriteHeader(http.StatusOK)
		json.NewEncoder(w).Encode(fixture)
	}))
	defer ts.Close()

	// Create a client to execute tests against the test server
	client, err := api.New(ts.URL)
	require.NoError(t, err, "could not create api client")

	req := &api.PageQuery{
		PageSize:      2,
		NextPageToken: "12",
	}

	out, err := client.TopicList(context.TODO(), req)
	require.NoError(t, err, "could not execute api request")
	require.Equal(t, fixture, out, "unexpected response returned")
}

func TestTopicCreate(t *testing.T) {
	fixture := &api.Topic{
		ID:   "001",
		Name: "topic01",
	}
	// Create a test server
	ts := httptest.NewServer(http.HandlerFunc(func(w http.ResponseWriter, r *http.Request) {
		require.Equal(t, http.MethodPost, r.Method)
		require.Equal(t, "/v1/topics", r.URL.Path)

		in := &api.Topic{}
		err := json.NewDecoder(r.Body).Decode(in)
		require.NoError(t, err, "could not decode request")

		w.Header().Add("Content-Type", "application/json; charset=utf-8")
		w.WriteHeader(http.StatusCreated)
		json.NewEncoder(w).Encode(fixture)
	}))
	defer ts.Close()

	// Create a client to execute tests against the test server
	client, err := api.New(ts.URL)
	require.NoError(t, err, "could not create api client")

	out, err := client.TopicCreate(context.TODO(), &api.Topic{})
	require.NoError(t, err, "could not execute api request")
	require.Equal(t, fixture, out, "unexpected response returned")
}

>>>>>>> 4be32f0e
func TestSignUp(t *testing.T) {
	// Creates a Test Server
	ts := httptest.NewServer(http.HandlerFunc(func(w http.ResponseWriter, r *http.Request) {
		require.Equal(t, http.MethodPost, r.Method)
		require.Equal(t, "/v1/notifications/signup", r.URL.Path)

		w.Header().Add("Content-Type", "application/json; charset=utf-8")
		w.WriteHeader(http.StatusNoContent)
	}))
	defer ts.Close()

	// Creates a client to execute tests against the test server
	client, err := api.New(ts.URL)
	require.NoError(t, err)

	contact := &api.ContactInfo{
		FirstName:    "Jane",
		LastName:     "Eyere",
		Email:        "jane@example.com",
		Country:      "SG",
		Title:        "Director",
		Organization: "Simple, PTE",
	}

	err = client.SignUp(context.Background(), contact)
	require.NoError(t, err, "could not execute signup request")
}<|MERGE_RESOLUTION|>--- conflicted
+++ resolved
@@ -179,7 +179,7 @@
 		NextPageToken: "12",
 	}
 
-	out, err := client.TenantList(context.TODO(), req)
+	out, err := client.TenantList(context.Background(), req)
 	require.NoError(t, err, "could not execute api request")
 	require.Equal(t, fixture, out, "unexpected response error")
 }
@@ -210,7 +210,7 @@
 	client, err := api.New(ts.URL)
 	require.NoError(t, err, "could not create api client")
 
-	out, err := client.TenantCreate(context.TODO(), &api.Tenant{})
+	out, err := client.TenantCreate(context.Background(), &api.Tenant{})
 	require.NoError(t, err, "could not execute api request")
 	require.Equal(t, fixture, out, "unexpected response error")
 }
@@ -237,7 +237,7 @@
 	client, err := api.New(ts.URL)
 	require.NoError(t, err, "could not create api client")
 
-	out, err := client.TenantDetail(context.TODO(), "tenant01")
+	out, err := client.TenantDetail(context.Background(), "tenant01")
 	require.NoError(t, err, "could not execute api request")
 	require.Equal(t, fixture, out, "unexpected response error")
 }
@@ -270,7 +270,7 @@
 		EnvironmentType: "Prod",
 	}
 
-	rep, err := client.TenantUpdate(context.TODO(), req)
+	rep, err := client.TenantUpdate(context.Background(), req)
 	require.NoError(t, err, "could not execute api request")
 	require.Equal(t, fixture, rep, "unexpected response error")
 }
@@ -293,7 +293,7 @@
 	client, err := api.New(ts.URL)
 	require.NoError(t, err, "could not create api client")
 
-	err = client.TenantDelete(context.TODO(), "tenant01")
+	err = client.TenantDelete(context.Background(), "tenant01")
 	require.NoError(t, err, "could not execute api request")
 }
 
@@ -336,7 +336,7 @@
 		NextPageToken: "12",
 	}
 
-	out, err := client.TenantMemberList(context.TODO(), "tenant002", req)
+	out, err := client.TenantMemberList(context.Background(), "tenant002", req)
 	require.NoError(t, err, "could not execute api request")
 	require.Equal(t, fixture, out, "unexpected response error")
 }
@@ -367,7 +367,7 @@
 	client, err := api.New(ts.URL)
 	require.NoError(t, err, "could not create api client")
 
-	out, err := client.TenantMemberCreate(context.TODO(), "tenant02", &api.Member{})
+	out, err := client.TenantMemberCreate(context.Background(), "tenant02", &api.Member{})
 	require.NoError(t, err, "could not execute api request")
 	require.Equal(t, fixture, out, "unexpected response error")
 }
@@ -408,7 +408,7 @@
 		NextPageToken: "12",
 	}
 
-	out, err := client.MemberList(context.TODO(), req)
+	out, err := client.MemberList(context.Background(), req)
 	require.NoError(t, err, "could not execute api request")
 	require.Equal(t, fixture, out, "unexpected response error")
 }
@@ -441,20 +441,11 @@
 
 	req := &api.Member{}
 
-	out, err := client.MemberCreate(context.TODO(), req)
-	require.NoError(t, err, "could not execute api request")
-	require.Equal(t, fixture, out, "unexpected response error")
-}
-
-<<<<<<< HEAD
-func TestProjectAPIKeyList(t *testing.T) {
-	fixture := &api.ProjectAPIKeyPage{}
-
-	// Create a test server
-	ts := httptest.NewServer(http.HandlerFunc(func(w http.ResponseWriter, r *http.Request) {
-		require.Equal(t, http.MethodGet, r.Method)
-		require.Equal(t, "/v1/projects/project001/apikeys", r.URL.Path)
-=======
+	out, err := client.MemberCreate(context.Background(), req)
+	require.NoError(t, err, "could not execute api request")
+	require.Equal(t, fixture, out, "unexpected response error")
+}
+
 func TestTenantProjectList(t *testing.T) {
 	fixture := &api.TenantProjectPage{
 		TenantID: "01",
@@ -472,7 +463,6 @@
 	ts := httptest.NewServer(http.HandlerFunc(func(w http.ResponseWriter, r *http.Request) {
 		require.Equal(t, http.MethodGet, r.Method)
 		require.Equal(t, "/v1/tenant/tenant01/projects", r.URL.Path)
->>>>>>> 4be32f0e
 
 		params := r.URL.Query()
 		require.Equal(t, "2", params.Get("page_size"))
@@ -484,10 +474,7 @@
 	}))
 	defer ts.Close()
 
-<<<<<<< HEAD
-=======
 	// Creates a client to executes tests against the test server
->>>>>>> 4be32f0e
 	client, err := api.New(ts.URL)
 	require.NoError(t, err, "could not create api client")
 
@@ -496,26 +483,11 @@
 		NextPageToken: "12",
 	}
 
-<<<<<<< HEAD
-	out, err := client.ProjectAPIKeyList(context.TODO(), "project001", req)
-=======
-	out, err := client.TenantProjectList(context.TODO(), "tenant01", req)
->>>>>>> 4be32f0e
-	require.NoError(t, err, "could not execute api request")
-	require.Equal(t, fixture, out, "unexpected response error")
-}
-
-<<<<<<< HEAD
-func TestProjectAPIKeyCreate(t *testing.T) {
-	fixture := &api.APIKey{}
-
-	//Create a test server
-	ts := httptest.NewServer(http.HandlerFunc(func(w http.ResponseWriter, r *http.Request) {
-		require.Equal(t, http.MethodPost, r.Method)
-		require.Equal(t, "/v1/projects/project001/apikeys", r.URL.Path)
-
-		in := &api.APIKey{}
-=======
+	out, err := client.TenantProjectList(context.Background(), "tenant01", req)
+	require.NoError(t, err, "could not execute api request")
+	require.Equal(t, fixture, out, "unexpected response error")
+}
+
 func TestTenantProjectCreate(t *testing.T) {
 	fixture := &api.Project{
 		ID:   "001",
@@ -528,7 +500,6 @@
 		require.Equal(t, "/v1/tenant/tenant01/projects", r.URL.Path)
 
 		in := &api.Project{}
->>>>>>> 4be32f0e
 		err := json.NewDecoder(r.Body).Decode(in)
 		require.NoError(t, err, "could not decode request")
 
@@ -538,31 +509,15 @@
 	}))
 	defer ts.Close()
 
-<<<<<<< HEAD
-	client, err := api.New(ts.URL)
-	require.NoError(t, err, "could not create api client")
-
-	out, err := client.ProjectAPIKeyCreate(context.TODO(), "project001", &api.APIKey{})
-=======
-	// Creates a client to execute tests against the test server
-	client, err := api.New(ts.URL)
-	require.NoError(t, err, "could not create api client")
-
-	out, err := client.TenantProjectCreate(context.TODO(), "tenant01", &api.Project{})
->>>>>>> 4be32f0e
-	require.NoError(t, err, "could not execute api request")
-	require.Equal(t, fixture, out, "unexpected response error")
-}
-
-<<<<<<< HEAD
-func TestAPIKeyList(t *testing.T) {
-	fixture := &api.APIKeyPage{}
-
-	// Create a test server
-	ts := httptest.NewServer(http.HandlerFunc(func(w http.ResponseWriter, r *http.Request) {
-		require.Equal(t, http.MethodGet, r.Method)
-		require.Equal(t, "/v1/apikeys", r.URL.Path)
-=======
+	// Creates a client to execute tests against the test server
+	client, err := api.New(ts.URL)
+	require.NoError(t, err, "could not create api client")
+
+	out, err := client.TenantProjectCreate(context.Background(), "tenant01", &api.Project{})
+	require.NoError(t, err, "could not execute api request")
+	require.Equal(t, fixture, out, "unexpected response error")
+}
+
 func TestProjectList(t *testing.T) {
 	fixture := &api.ProjectPage{
 		Projects: []*api.Project{
@@ -579,7 +534,6 @@
 	ts := httptest.NewServer(http.HandlerFunc(func(w http.ResponseWriter, r *http.Request) {
 		require.Equal(t, http.MethodGet, r.Method)
 		require.Equal(t, "/v1/projects", r.URL.Path)
->>>>>>> 4be32f0e
 
 		params := r.URL.Query()
 		require.Equal(t, "2", params.Get("page_size"))
@@ -591,10 +545,7 @@
 	}))
 	defer ts.Close()
 
-<<<<<<< HEAD
-=======
-	// Creates a client to execute tests against the test server
->>>>>>> 4be32f0e
+	// Creates a client to execute tests against the test server
 	client, err := api.New(ts.URL)
 	require.NoError(t, err, "could not create api client")
 
@@ -603,26 +554,11 @@
 		NextPageToken: "12",
 	}
 
-<<<<<<< HEAD
-	out, err := client.APIKeyList(context.TODO(), req)
-=======
-	out, err := client.ProjectList(context.TODO(), req)
->>>>>>> 4be32f0e
-	require.NoError(t, err, "could not execute api request")
-	require.Equal(t, fixture, out, "unexpected response error")
-}
-
-<<<<<<< HEAD
-func TestAPIKeyCreate(t *testing.T) {
-	fixture := &api.APIKey{}
-
-	//Create a test server
-	ts := httptest.NewServer(http.HandlerFunc(func(w http.ResponseWriter, r *http.Request) {
-		require.Equal(t, http.MethodPost, r.Method)
-		require.Equal(t, "/v1/apikeys", r.URL.Path)
-
-		in := &api.APIKey{}
-=======
+	out, err := client.ProjectList(context.Background(), req)
+	require.NoError(t, err, "could not execute api request")
+	require.Equal(t, fixture, out, "unexpected response error")
+}
+
 func TestProjectCreate(t *testing.T) {
 	fixture := &api.Project{
 		ID:   "001",
@@ -635,7 +571,6 @@
 		require.Equal(t, "/v1/projects", r.URL.Path)
 
 		in := &api.Project{}
->>>>>>> 4be32f0e
 		err := json.NewDecoder(r.Body).Decode(in)
 		require.NoError(t, err, "could not decode request")
 
@@ -645,24 +580,15 @@
 	}))
 	defer ts.Close()
 
-<<<<<<< HEAD
-	client, err := api.New(ts.URL)
-	require.NoError(t, err, "could not create api client")
-
-	out, err := client.APIKeyCreate(context.TODO(), &api.APIKey{})
-=======
-	// Creates a client to execute tests against the test server
-	client, err := api.New(ts.URL)
-	require.NoError(t, err, "could not create api client")
-
-	out, err := client.ProjectCreate(context.TODO(), &api.Project{})
->>>>>>> 4be32f0e
-	require.NoError(t, err, "could not execute api request")
-	require.Equal(t, fixture, out, "unexpected response error")
-}
-
-<<<<<<< HEAD
-=======
+	// Creates a client to execute tests against the test server
+	client, err := api.New(ts.URL)
+	require.NoError(t, err, "could not create api client")
+
+	out, err := client.ProjectCreate(context.Background(), &api.Project{})
+	require.NoError(t, err, "could not execute api request")
+	require.Equal(t, fixture, out, "unexpected response error")
+}
+
 func TestProjectTopicList(t *testing.T) {
 	fixture := &api.ProjectTopicPage{
 		ProjectID: "001",
@@ -700,7 +626,7 @@
 		NextPageToken: "12",
 	}
 
-	out, err := client.ProjectTopicList(context.TODO(), "project001", req)
+	out, err := client.ProjectTopicList(context.Background(), "project001", req)
 	require.NoError(t, err, "could not execute api request")
 	require.Equal(t, fixture, out, "unexpected response returned")
 }
@@ -729,7 +655,7 @@
 	client, err := api.New(ts.URL)
 	require.NoError(t, err, "could not create api client")
 
-	out, err := client.ProjectTopicCreate(context.TODO(), "project001", &api.Topic{})
+	out, err := client.ProjectTopicCreate(context.Background(), "project001", &api.Topic{})
 	require.NoError(t, err, "could not execute api request")
 	require.Equal(t, fixture, out, "unexpected response returned")
 }
@@ -770,7 +696,7 @@
 		NextPageToken: "12",
 	}
 
-	out, err := client.TopicList(context.TODO(), req)
+	out, err := client.TopicList(context.Background(), req)
 	require.NoError(t, err, "could not execute api request")
 	require.Equal(t, fixture, out, "unexpected response returned")
 }
@@ -799,12 +725,173 @@
 	client, err := api.New(ts.URL)
 	require.NoError(t, err, "could not create api client")
 
-	out, err := client.TopicCreate(context.TODO(), &api.Topic{})
+	out, err := client.TopicCreate(context.Background(), &api.Topic{})
 	require.NoError(t, err, "could not execute api request")
 	require.Equal(t, fixture, out, "unexpected response returned")
 }
 
->>>>>>> 4be32f0e
+func TestProjectAPIKeyList(t *testing.T) {
+	fixture := &api.ProjectAPIKeyPage{
+		ProjectID: "001",
+		APIKeys: []*api.APIKey{
+			{
+				ID:          001,
+				KeySecret:   "segredo",
+				Name:        "myapikey",
+				Owner:       "Ryan Moore",
+				Permissions: []string{"Read", "Write", "Delete"},
+				Created:     time.Now().Format(time.RFC3339Nano),
+				Modified:    time.Now().Format(time.RFC3339Nano),
+			},
+		},
+		PrevPageToken: "21",
+		NextPageToken: "23",
+	}
+
+	// Create a test server
+	ts := httptest.NewServer(http.HandlerFunc(func(w http.ResponseWriter, r *http.Request) {
+		require.Equal(t, http.MethodGet, r.Method)
+		require.Equal(t, "/v1/projects/project001/apikeys", r.URL.Path)
+		params := r.URL.Query()
+		require.Equal(t, "2", params.Get("page_size"))
+		require.Equal(t, "12", params.Get("next_page_token"))
+
+		w.Header().Add("Content-Type", "application/json; charset=utf-8")
+		w.WriteHeader(http.StatusOK)
+		json.NewEncoder(w).Encode(fixture)
+	}))
+	defer ts.Close()
+
+	// Creates a client to executes tests against the test server
+	client, err := api.New(ts.URL)
+	require.NoError(t, err, "could not create api client")
+
+	req := &api.PageQuery{
+		PageSize:      2,
+		NextPageToken: "12",
+	}
+
+	out, err := client.ProjectAPIKeyList(context.Background(), "project001", req)
+	require.NoError(t, err, "could not execute api request")
+	require.Equal(t, fixture, out, "unexpected response error")
+}
+
+func TestProjectAPIKeyCreate(t *testing.T) {
+	fixture := &api.APIKey{
+		ID:          001,
+		KeySecret:   "segredo",
+		Name:        "myapikey",
+		Owner:       "Ryan Moore",
+		Permissions: []string{"Read", "Write", "Delete"},
+		Created:     time.Now().Format(time.RFC3339Nano),
+		Modified:    time.Now().Format(time.RFC3339Nano),
+	}
+
+	//Creates a test server
+	ts := httptest.NewServer(http.HandlerFunc(func(w http.ResponseWriter, r *http.Request) {
+		require.Equal(t, http.MethodPost, r.Method)
+		require.Equal(t, "/v1/projects/project001/apikeys", r.URL.Path)
+
+		in := &api.APIKey{}
+		err := json.NewDecoder(r.Body).Decode(in)
+		require.NoError(t, err, "could not decode request")
+
+		w.Header().Add("Content-Type", "application/json; charset=utf-8")
+		w.WriteHeader(http.StatusCreated)
+		json.NewEncoder(w).Encode(fixture)
+	}))
+	defer ts.Close()
+
+	// Creates a client to execute tests against the test server
+	client, err := api.New(ts.URL)
+	require.NoError(t, err, "could not create api client")
+
+	out, err := client.ProjectAPIKeyCreate(context.Background(), "project001", &api.APIKey{})
+	require.NoError(t, err, "could not execute api request")
+	require.Equal(t, fixture, out, "unexpected response error")
+}
+
+func TestAPIKeyList(t *testing.T) {
+	fixture := &api.APIKeyPage{
+		APIKeys: []*api.APIKey{
+			{
+				ID:          001,
+				KeySecret:   "segredo",
+				Name:        "myapikey",
+				Owner:       "Ryan Moore",
+				Permissions: []string{"Read", "Write", "Delete"},
+				Created:     time.Now().Format(time.RFC3339Nano),
+				Modified:    time.Now().Format(time.RFC3339Nano),
+			},
+		},
+		PrevPageToken: "21",
+		NextPageToken: "23",
+	}
+
+	// Create a test server
+	ts := httptest.NewServer(http.HandlerFunc(func(w http.ResponseWriter, r *http.Request) {
+		require.Equal(t, http.MethodGet, r.Method)
+		require.Equal(t, "/v1/apikeys", r.URL.Path)
+
+		params := r.URL.Query()
+		require.Equal(t, "2", params.Get("page_size"))
+		require.Equal(t, "12", params.Get("next_page_token"))
+
+		w.Header().Add("Content-Type", "application/json; charset=utf-8")
+		w.WriteHeader(http.StatusOK)
+		json.NewEncoder(w).Encode(fixture)
+	}))
+	defer ts.Close()
+
+	// Creates a client to execute tests against the test server
+	client, err := api.New(ts.URL)
+	require.NoError(t, err, "could not create api client")
+
+	req := &api.PageQuery{
+		PageSize:      2,
+		NextPageToken: "12",
+	}
+
+	out, err := client.APIKeyList(context.Background(), req)
+	require.NoError(t, err, "could not execute api request")
+	require.Equal(t, fixture, out, "unexpected response error")
+}
+
+func TestAPIKeyCreate(t *testing.T) {
+	fixture := &api.APIKey{
+		ID:          001,
+		KeySecret:   "segredo",
+		Name:        "myapikey",
+		Owner:       "Ryan Moore",
+		Permissions: []string{"Read", "Write", "Delete"},
+		Created:     time.Now().Format(time.RFC3339Nano),
+		Modified:    time.Now().Format(time.RFC3339Nano),
+	}
+
+	//Create a test server
+	ts := httptest.NewServer(http.HandlerFunc(func(w http.ResponseWriter, r *http.Request) {
+		require.Equal(t, http.MethodPost, r.Method)
+		require.Equal(t, "/v1/apikeys", r.URL.Path)
+
+		in := &api.APIKey{}
+		err := json.NewDecoder(r.Body).Decode(in)
+		require.NoError(t, err, "could not decode request")
+
+		w.Header().Add("Content-Type", "application/json; charset=utf-8")
+		w.WriteHeader(http.StatusCreated)
+		json.NewEncoder(w).Encode(fixture)
+	}))
+	defer ts.Close()
+
+	// Creates a client to execute tests against the test server
+	client, err := api.New(ts.URL)
+	require.NoError(t, err, "could not create api client")
+
+	out, err := client.APIKeyCreate(context.Background(), &api.APIKey{})
+	require.NoError(t, err, "could not execute api request")
+	require.Equal(t, fixture, out, "unexpected response error")
+}
+
 func TestSignUp(t *testing.T) {
 	// Creates a Test Server
 	ts := httptest.NewServer(http.HandlerFunc(func(w http.ResponseWriter, r *http.Request) {
