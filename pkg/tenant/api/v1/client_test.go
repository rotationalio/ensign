--- conflicted
+++ resolved
@@ -220,19 +220,6 @@
 	require.NoError(t, err, "could not execute api request")
 }
 
-<<<<<<< HEAD
-func TestMemberList(t *testing.T) {
-	fixture := &api.MemberPage{
-		Members: []*api.Member{
-			{
-				ID:         "001",
-				MemberName: "Ryan Moore",
-				Role:       "Admin",
-			},
-		},
-		PrevPageToken: "2121",
-		NextPageToken: "4040",
-=======
 func TestTenantDetail(t *testing.T) {
 	fixture := &api.Tenant{
 		ID:         "001",
@@ -313,68 +300,24 @@
 	require.NoError(t, err, "could not execute api request")
 }
 
-func TestAppList(t *testing.T) {
-	fixture := &api.AppPage{}
+func TestMemberList(t *testing.T) {
+	fixture := &api.MemberPage{
+		Members: []*api.Member{
+			{
+				ID:         "002",
+				MemberName: "Ryan Moore",
+				MemberRole: "Admin",
+			},
+		},
+		PrevPageToken: "2121",
+		NextPageToken: "4040",
+	}
 	// Creates a test server
 	ts := httptest.NewServer(http.HandlerFunc(func(w http.ResponseWriter, r *http.Request) {
 		require.Equal(t, http.MethodGet, r.Method)
-		require.Equal(t, "/v1/apps", r.URL.Path)
-
-		w.Header().Add("Content-Type", "application/json; charset=utf-8")
-		w.WriteHeader(http.StatusOK)
-		json.NewEncoder(w).Encode(fixture)
-
-	}))
-	defer ts.Close()
-
-	// Creates a client to execute tests against the test server
-	client, err := api.New(ts.URL)
-	require.NoError(t, err)
-
-	out, err := client.AppList(context.Background(), &api.AppQuery{})
-	require.NoError(t, err)
-	require.Equal(t, fixture, out)
-}
-
-func TestAppCreate(t *testing.T) {
-	fixture := &api.App{
-		ID:      "001",
-		AppName: "application01",
-	}
-	// Creates a test server
-	ts := httptest.NewServer(http.HandlerFunc(func(w http.ResponseWriter, r *http.Request) {
-		require.Equal(t, http.MethodPost, r.Method)
-		require.Equal(t, "/v1/apps", r.URL.Path)
-
-		w.Header().Add("Content-Type", "application/json; charset=utf-8")
-		w.WriteHeader(http.StatusOK)
-		json.NewEncoder(w).Encode(fixture)
-
-	}))
-	defer ts.Close()
-
-	// Creates a client to execute tests against the test server
-	client, err := api.New(ts.URL)
-	require.NoError(t, err)
-
-	out, err := client.AppCreate(context.Background(), &api.App{})
-	require.NoError(t, err)
-	require.Equal(t, fixture.ID, out.ID)
-	require.Equal(t, fixture.AppName, out.AppName)
-}
-
-func TestAppDetail(t *testing.T) {
-	fixture := &api.App{
-		ID:      "001",
-		AppName: "username01",
->>>>>>> e68d6042
-	}
-
-	ts := httptest.NewServer(http.HandlerFunc(func(w http.ResponseWriter, r *http.Request) {
-		require.Equal(t, http.MethodGet, r.Method)
-		require.Equal(t, "/v1/tenant/tenant01/members", r.URL.Path)
-
-		rURL, _ := url.Parse("/v1/tenant/tenant01/members?next_page_token=1212&page_size=2")
+		require.Equal(t, "/v1/members", r.URL.Path)
+
+		rURL, _ := url.Parse("/v1/members?next_page_token=1212&page_size=2")
 
 		var params url.Values = rURL.Query()
 
@@ -395,7 +338,6 @@
 	out, err := client.MemberList(context.TODO(), req)
 	require.NoError(t, err, "could not execute api request")
 	require.Equal(t, fixture, out, "unexpected response error")
-
 }
 
 func TestMemberCreate(t *testing.T) {
@@ -403,7 +345,7 @@
 
 	ts := httptest.NewServer(http.HandlerFunc(func(w http.ResponseWriter, r *http.Request) {
 		require.Equal(t, http.MethodPost, r.Method)
-		require.Equal(t, "/v1/tenant/tenant01/members", r.URL.Path)
+		require.Equal(t, "/v1/members", r.URL.Path)
 
 		in := &api.Member{}
 		err := json.NewDecoder(r.Body).Decode(in)
