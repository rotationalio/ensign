package api_test

import (
	"context"
	"encoding/json"
	"fmt"
	"net/http"
	"net/http/httptest"
	"net/url"
	"testing"
	"time"

	"github.com/rotationalio/ensign/pkg/tenant/api/v1"
	"github.com/stretchr/testify/require"
)

func TestClient(t *testing.T) {
	// Creates a Test Server
	ts := httptest.NewServer(http.HandlerFunc(func(w http.ResponseWriter, r *http.Request) {
		if r.Method == http.MethodGet {
			require.Equal(t, int64(0), r.ContentLength)
			w.Header().Add("Content-Type", "application/json; charset=utf-8")
			w.WriteHeader(http.StatusOK)
			fmt.Fprintln(w, "{\"hello\":\"world\"}")
			return
		}

		require.Equal(t, int64(18), r.ContentLength)
		w.Header().Add("Content-Type", "application/json; charset=utf-8")
		w.WriteHeader(http.StatusBadRequest)
		fmt.Fprintln(w, "{\"error\":\"bad request\"}")
	}))
	defer ts.Close()

	// Creates a Client that makes requests to the test server
	client, err := api.New(ts.URL)
	require.NoError(t, err)

	// Ensures that the latest version of the client is returned
	apiv1, ok := client.(*api.APIv1)
	require.True(t, ok)

	// Creates a new GET request to a basic path
	req, err := apiv1.NewRequest(context.TODO(), http.MethodGet, "/foo", nil, nil)
	require.NoError(t, err)

	require.Equal(t, "/foo", req.URL.Path)
	require.Equal(t, "", req.URL.RawQuery)
	require.Equal(t, http.MethodGet, req.Method)
	require.Equal(t, "Tenant API Client/v1", req.Header.Get("User-Agent"))
	require.Equal(t, "application/json", req.Header.Get("Accept"))
	require.Equal(t, "application/json; charset=utf-8", req.Header.Get("Content-Type"))

	// Creates a new GET request with query params
	params := url.Values{}
	params.Add("q", "searching")
	params.Add("key", "open says me")
	req, err = apiv1.NewRequest(context.TODO(), http.MethodGet, "/foo", nil, &params)
	require.NoError(t, err)
	require.Equal(t, "key=open+says+me&q=searching", req.URL.RawQuery)

	data := make(map[string]string)
	rep, err := apiv1.Do(req, &data, true)
	require.NoError(t, err)
	require.Equal(t, http.StatusOK, rep.StatusCode)
	require.Contains(t, data, "hello")
	require.Equal(t, "world", data["hello"])

	// Creates a new POST request and checks error handling
	req, err = apiv1.NewRequest(context.TODO(), http.MethodPost, "/bar", data, nil)
	require.NoError(t, err)
	rep, err = apiv1.Do(req, nil, false)
	require.NoError(t, err)
	require.Equal(t, http.StatusBadRequest, rep.StatusCode)
}

func TestStatus(t *testing.T) {
	t.Run("Ok", func(t *testing.T) {
		fixture := &api.StatusReply{
			Status:  "fine",
			Uptime:  (2 * time.Second).String(),
			Version: "1.0.test",
		}

		// Creates a Test Server
		ts := httptest.NewServer(http.HandlerFunc(func(w http.ResponseWriter, r *http.Request) {
			require.Equal(t, http.MethodGet, r.Method)
			require.Equal(t, "/v1/status", r.URL.Path)

			w.Header().Add("Content-Type", "application/json; charset=utf-8")
			w.WriteHeader(http.StatusOK)
			json.NewEncoder(w).Encode(fixture)

		}))
		defer ts.Close()

		// Creates a client to execute tests against the test server
		client, err := api.New(ts.URL)
		require.NoError(t, err)

		out, err := client.Status(context.Background())
		require.NoError(t, err, "could not execute status request")
		require.Equal(t, fixture, out, "expected the fixture to be returned")
	})

	t.Run("Unavailable", func(t *testing.T) {
		fixture := &api.StatusReply{
			Status:  "ack!",
			Uptime:  (9 * time.Second).String(),
			Version: "1.0.panic",
		}

		// Creates a Test Server
		ts := httptest.NewServer(http.HandlerFunc(func(w http.ResponseWriter, r *http.Request) {
			require.Equal(t, http.MethodGet, r.Method)
			require.Equal(t, "/v1/status", r.URL.Path)

			w.Header().Add("Content-Type", "application/json; charset=utf-8")
			w.WriteHeader(http.StatusOK)
			json.NewEncoder(w).Encode(fixture)

		}))
		defer ts.Close()

		// Creates a client to execute tests against the test server
		client, err := api.New(ts.URL)
		require.NoError(t, err)

		out, err := client.Status(context.Background())
		require.NoError(t, err, "could not execute status request")
		require.Equal(t, fixture, out, "expected the fixture to be returned")
	})
}

func TestTenantList(t *testing.T) {
<<<<<<< HEAD
	fixture := &api.TenantPage{}

	// Creates a test server
	ts := httptest.NewServer(http.HandlerFunc(func(w http.ResponseWriter, r *http.Request) {
		require.Equal(t, http.MethodGet, r.Method)
		require.Equal(t, "/v1/tenant", r.URL.Path)

		w.Header().Add("Content-Type", "application/json; charset=utf-8")
		w.WriteHeader(http.StatusOK)
		json.NewEncoder(w).Encode(fixture)
	}))
	defer ts.Close()

	// Creates a client to execute tests against the server
	client, err := api.New(ts.URL)
	require.NoError(t, err, "could not create api client")

	out, err := client.TenantList(context.Background(), &api.TenantQuery{})
	require.NoError(t, err, "could not execute api request")
	require.Equal(t, fixture, out, "unexpected response returned")
}

func TestTenantCreate(t *testing.T) {
	fixture := &api.Tenant{
		ID:         "1234",
		TenantName: "feist",
=======
	fixture := &api.TenantPage{
		Tenants: []*api.Tenant{
			{
				ID:              "001",
				TenantName:      "tenant01",
				EnvironmentType: "Dev",
			},
			{
				ID:              "002",
				TenantName:      "tenant02",
				EnvironmentType: "Prod",
			},
			{
				ID:              "003",
				TenantName:      "tenant03",
				EnvironmentType: "Stage",
			},
		},
		PrevPageToken: "2121",
		NextPageToken: "4040",
>>>>>>> 9bc29bc9
	}

	// Creates a test server
	ts := httptest.NewServer(http.HandlerFunc(func(w http.ResponseWriter, r *http.Request) {
<<<<<<< HEAD
		require.Equal(t, http.MethodPost, r.Method)
		require.Equal(t, "/v1/tenant", r.URL.Path)

		w.Header().Add("Content-Type", "application/json; charset=utf-8")
		w.WriteHeader(http.StatusOK)
		json.NewEncoder(w).Encode(fixture)
	}))
	defer ts.Close()

	// Creates a client to execute tests against the test server
	client, err := api.New(ts.URL)
	require.NoError(t, err, "could not create api client")

	out, err := client.TenantCreate(context.Background(), &api.Tenant{})
	require.NoError(t, err, "could not execute api request")
	require.Equal(t, fixture, out, "unexpected response returned")
}

func TestTenantDetail(t *testing.T) {
	fixture := &api.Tenant{
		ID:         "001",
		TenantName: "tenant01",
	}

	// Creates a test server
	ts := httptest.NewServer(http.HandlerFunc(func(w http.ResponseWriter, r *http.Request) {
		require.Equal(t, http.MethodGet, r.Method)
		require.Equal(t, "/v1/tenant/:tenantID", r.URL.Path)
=======
		require.Equal(t, http.MethodGet, r.Method)
		require.Equal(t, "/v1/tenant", r.URL.Path)

		rURL, _ := url.Parse("/v1/tenant?next_page_token=1212&page_size=2")

		var params url.Values = rURL.Query()

		require.Equal(t, "1212", params.Get("next_page_token"))
		require.Equal(t, "2", params.Get("page_size"))
>>>>>>> 9bc29bc9

		w.Header().Add("Content-Type", "application/json; charset=utf-8")
		w.WriteHeader(http.StatusOK)
		json.NewEncoder(w).Encode(fixture)
	}))
	defer ts.Close()

	// Creates a client to execute tests against the server
	client, err := api.New(ts.URL)
	require.NoError(t, err, "could not create api client")

<<<<<<< HEAD
	out, err := client.TenantDetail(context.Background(), "tenantID")
	require.NoError(t, err)
	require.Equal(t, fixture, out)
}

func TestTenantUpdate(t *testing.T) {
	fixture := &api.Tenant{
		ID:              "001",
		TenantName:      "tenant01",
=======
	req := &api.PageQuery{}

	out, err := client.TenantList(context.TODO(), req)
	require.NoError(t, err, "could not execute api request")
	require.Equal(t, fixture, out, "unexpected response returned")
}

func TestTenantCreate(t *testing.T) {
	fixture := &api.Tenant{
		ID:              "1234",
		TenantName:      "feist",
>>>>>>> 9bc29bc9
		EnvironmentType: "Dev",
	}

	// Creates a new test server
	ts := httptest.NewServer(http.HandlerFunc(func(w http.ResponseWriter, r *http.Request) {
<<<<<<< HEAD
		require.Equal(t, http.MethodPut, r.Method)
		require.Equal(t, "/v1/tenant/001", r.URL.Path)
=======
		require.Equal(t, http.MethodPost, r.Method)
		require.Equal(t, "/v1/tenant", r.URL.Path)

		in := &api.Tenant{}
		err := json.NewDecoder(r.Body).Decode(in)
		require.NoError(t, err, "could not decode request")
>>>>>>> 9bc29bc9

		w.Header().Add("Content-Type", "application/json; charset=utf-8")
		w.WriteHeader(http.StatusNoContent)
		json.NewEncoder(w).Encode(fixture)
	}))
	defer ts.Close()

	// Creates a client to execute tests against the server
	client, err := api.New(ts.URL)
<<<<<<< HEAD
	require.NoError(t, err, "could not execute api request")

	req := &api.Tenant{
		ID:              "001",
		TenantName:      "tenant02",
		EnvironmentType: "Prod",
	}

	rep, err := client.TenantUpdate(context.TODO(), req)
	require.NoError(t, err, "could not execute api request")
	require.Equal(t, fixture, rep, "unexpected response returned")
}
func TestTenantDelete(t *testing.T) {
	fixture := &api.Tenant{
		ID:         "001",
		TenantName: "tenant01",
	}

	// Creates a new test server
	ts := httptest.NewServer(http.HandlerFunc(func(w http.ResponseWriter, r *http.Request) {
		require.Equal(t, http.MethodDelete, r.Method)
		require.Equal(t, "/v1/tenant/:tenantID", r.URL.Path)

		w.Header().Add("Content-Type", "application/json; charset=utf-8")
		w.WriteHeader(http.StatusOK)
		json.NewEncoder(w).Encode(fixture)
	}))
	defer ts.Close()

	// Creates a client to execute tests against the test server
	client, err := api.New(ts.URL)
	require.NoError(t, err, "could not execute api request")

	err = client.TenantDelete(context.TODO(), "tenantID")
=======
	require.NoError(t, err, "could not create api client")

	req := &api.Tenant{
		ID:              "1234",
		TenantName:      "feist",
		EnvironmentType: "Dev",
	}

	err = client.TenantCreate(context.TODO(), req)
>>>>>>> 9bc29bc9
	require.NoError(t, err, "could not execute api request")
}

func TestAppList(t *testing.T) {
	fixture := &api.AppPage{}
	// Creates a test server
	ts := httptest.NewServer(http.HandlerFunc(func(w http.ResponseWriter, r *http.Request) {
		require.Equal(t, http.MethodGet, r.Method)
		require.Equal(t, "/v1/apps", r.URL.Path)

		w.Header().Add("Content-Type", "application/json; charset=utf-8")
		w.WriteHeader(http.StatusOK)
		json.NewEncoder(w).Encode(fixture)

	}))
	defer ts.Close()

	// Creates a client to execute tests against the test server
	client, err := api.New(ts.URL)
	require.NoError(t, err)

	out, err := client.AppList(context.Background(), &api.AppQuery{})
	require.NoError(t, err)
	require.Equal(t, fixture, out)
}

func TestAppCreate(t *testing.T) {
	fixture := &api.App{
		ID:      "001",
		AppName: "application01",
	}
	// Creates a test server
	ts := httptest.NewServer(http.HandlerFunc(func(w http.ResponseWriter, r *http.Request) {
		require.Equal(t, http.MethodPost, r.Method)
		require.Equal(t, "/v1/apps", r.URL.Path)

		w.Header().Add("Content-Type", "application/json; charset=utf-8")
		w.WriteHeader(http.StatusOK)
		json.NewEncoder(w).Encode(fixture)

	}))
	defer ts.Close()

	// Creates a client to execute tests against the test server
	client, err := api.New(ts.URL)
	require.NoError(t, err)

	out, err := client.AppCreate(context.Background(), &api.App{})
	require.NoError(t, err)
	require.Equal(t, fixture.ID, out.ID)
	require.Equal(t, fixture.AppName, out.AppName)
}

func TestAppDetail(t *testing.T) {
	fixture := &api.App{
		ID:      "001",
		AppName: "username01",
	}

	// Creates a test server
	ts := httptest.NewServer(http.HandlerFunc(func(w http.ResponseWriter, r *http.Request) {
		require.Equal(t, http.MethodGet, r.Method)
		require.Equal(t, "/v1/apps/:id", r.URL.Path)

		w.Header().Add("Content-Type", "application/json; charset=utf-8")
		w.WriteHeader(http.StatusOK)
		json.NewEncoder(w).Encode(fixture)

	}))
	defer ts.Close()

	// Creates a client to execute tests against the test server
	client, err := api.New(ts.URL)
	require.NoError(t, err)

	req := &api.App{
		ID:      "001",
		AppName: "username01",
	}

	out, err := client.AppDetail(context.Background(), req.ID)
	require.NoError(t, err)
	require.Equal(t, fixture.ID, out.ID)
	require.Equal(t, fixture.AppName, out.AppName)
}

func TestTopicList(t *testing.T) {
	fixture := &api.TopicPage{}
	// Creates a test server
	ts := httptest.NewServer(http.HandlerFunc(func(w http.ResponseWriter, r *http.Request) {
		require.Equal(t, http.MethodGet, r.Method)
		require.Equal(t, "/v1/topics", r.URL.Path)

		w.Header().Add("Content-Type", "application/json; charset=utf-8")
		w.WriteHeader(http.StatusOK)
		json.NewEncoder(w).Encode(fixture)

	}))
	defer ts.Close()

	// Creates a client to execute tests against the test server
	client, err := api.New(ts.URL)
	require.NoError(t, err)

	out, err := client.TopicList(context.Background(), &api.TopicQuery{})
	require.NoError(t, err)
	require.Equal(t, fixture, out)

}

func TestTopicCreate(t *testing.T) {
	fixture := &api.Topic{
		ID:        "001",
		TopicName: "topic01",
	}
	// Creates a test server
	ts := httptest.NewServer(http.HandlerFunc(func(w http.ResponseWriter, r *http.Request) {
		require.Equal(t, http.MethodPost, r.Method)
		require.Equal(t, "/v1/topics", r.URL.Path)

		w.Header().Add("Content-Type", "application/json; charset=utf-8")
		w.WriteHeader(http.StatusOK)
		json.NewEncoder(w).Encode(fixture)

	}))
	defer ts.Close()

	// Creates a client to execute tests against the test server
	client, err := api.New(ts.URL)
	require.NoError(t, err)

	out, err := client.TopicCreate(context.Background(), &api.Topic{})
	require.NoError(t, err)
	require.Equal(t, fixture.ID, out.ID)
	require.Equal(t, fixture.TopicName, out.TopicName)
}

func TestTopicDetail(t *testing.T) {
	fixture := &api.Topic{
		ID:        "001",
		TopicName: "username01",
	}

	// Creates a test server
	ts := httptest.NewServer(http.HandlerFunc(func(w http.ResponseWriter, r *http.Request) {
		require.Equal(t, http.MethodGet, r.Method)
		require.Equal(t, "/v1/topics/:id", r.URL.Path)

		w.Header().Add("Content-Type", "application/json; charset=utf-8")
		w.WriteHeader(http.StatusOK)
		json.NewEncoder(w).Encode(fixture)

	}))
	defer ts.Close()

	// Creates a client to execute tests against the test server
	client, err := api.New(ts.URL)
	require.NoError(t, err)

	req := &api.Topic{
		ID:        "001",
		TopicName: "topic01",
	}

	out, err := client.TopicDetail(context.Background(), req.ID)
	require.NoError(t, err)
	require.Equal(t, fixture.ID, out.ID)
	require.Equal(t, fixture.TopicName, out.TopicName)
}

func TestSignUp(t *testing.T) {
	// Creates a Test Server
	ts := httptest.NewServer(http.HandlerFunc(func(w http.ResponseWriter, r *http.Request) {
		require.Equal(t, http.MethodPost, r.Method)
		require.Equal(t, "/v1/notifications/signup", r.URL.Path)

		w.Header().Add("Content-Type", "application/json; charset=utf-8")
		w.WriteHeader(http.StatusNoContent)
	}))
	defer ts.Close()

	// Creates a client to execute tests against the test server
	client, err := api.New(ts.URL)
	require.NoError(t, err)

	contact := &api.ContactInfo{
		FirstName:    "Jane",
		LastName:     "Eyere",
		Email:        "jane@example.com",
		Country:      "SG",
		Title:        "Director",
		Organization: "Simple, PTE",
	}

	err = client.SignUp(context.Background(), contact)
	require.NoError(t, err, "could not execute signup request")
}<|MERGE_RESOLUTION|>--- conflicted
+++ resolved
@@ -133,34 +133,6 @@
 }
 
 func TestTenantList(t *testing.T) {
-<<<<<<< HEAD
-	fixture := &api.TenantPage{}
-
-	// Creates a test server
-	ts := httptest.NewServer(http.HandlerFunc(func(w http.ResponseWriter, r *http.Request) {
-		require.Equal(t, http.MethodGet, r.Method)
-		require.Equal(t, "/v1/tenant", r.URL.Path)
-
-		w.Header().Add("Content-Type", "application/json; charset=utf-8")
-		w.WriteHeader(http.StatusOK)
-		json.NewEncoder(w).Encode(fixture)
-	}))
-	defer ts.Close()
-
-	// Creates a client to execute tests against the server
-	client, err := api.New(ts.URL)
-	require.NoError(t, err, "could not create api client")
-
-	out, err := client.TenantList(context.Background(), &api.TenantQuery{})
-	require.NoError(t, err, "could not execute api request")
-	require.Equal(t, fixture, out, "unexpected response returned")
-}
-
-func TestTenantCreate(t *testing.T) {
-	fixture := &api.Tenant{
-		ID:         "1234",
-		TenantName: "feist",
-=======
 	fixture := &api.TenantPage{
 		Tenants: []*api.Tenant{
 			{
@@ -181,17 +153,55 @@
 		},
 		PrevPageToken: "2121",
 		NextPageToken: "4040",
->>>>>>> 9bc29bc9
-	}
-
-	// Creates a test server
-	ts := httptest.NewServer(http.HandlerFunc(func(w http.ResponseWriter, r *http.Request) {
-<<<<<<< HEAD
+	}
+
+	// Creates a test server
+	ts := httptest.NewServer(http.HandlerFunc(func(w http.ResponseWriter, r *http.Request) {
+		require.Equal(t, http.MethodGet, r.Method)
+		require.Equal(t, "/v1/tenant", r.URL.Path)
+
+		rURL, _ := url.Parse("/v1/tenant?next_page_token=1212&page_size=2")
+
+		var params url.Values = rURL.Query()
+
+		require.Equal(t, "1212", params.Get("next_page_token"))
+		require.Equal(t, "2", params.Get("page_size"))
+
+		w.Header().Add("Content-Type", "application/json; charset=utf-8")
+		w.WriteHeader(http.StatusOK)
+		json.NewEncoder(w).Encode(fixture)
+	}))
+	defer ts.Close()
+
+	// Creates a client to execute tests against the server
+	client, err := api.New(ts.URL)
+	require.NoError(t, err, "could not create api client")
+
+	req := &api.PageQuery{}
+
+	out, err := client.TenantList(context.TODO(), req)
+	require.NoError(t, err, "could not execute api request")
+	require.Equal(t, fixture, out, "unexpected response returned")
+}
+
+func TestTenantCreate(t *testing.T) {
+	fixture := &api.Tenant{
+		ID:              "1234",
+		TenantName:      "feist",
+		EnvironmentType: "Dev",
+	}
+
+	// Creates a test server
+	ts := httptest.NewServer(http.HandlerFunc(func(w http.ResponseWriter, r *http.Request) {
 		require.Equal(t, http.MethodPost, r.Method)
 		require.Equal(t, "/v1/tenant", r.URL.Path)
 
-		w.Header().Add("Content-Type", "application/json; charset=utf-8")
-		w.WriteHeader(http.StatusOK)
+		in := &api.Tenant{}
+		err := json.NewDecoder(r.Body).Decode(in)
+		require.NoError(t, err, "could not decode request")
+
+		w.Header().Add("Content-Type", "application/json; charset=utf-8")
+		w.WriteHeader(http.StatusNoContent)
 		json.NewEncoder(w).Encode(fixture)
 	}))
 	defer ts.Close()
@@ -200,9 +210,14 @@
 	client, err := api.New(ts.URL)
 	require.NoError(t, err, "could not create api client")
 
-	out, err := client.TenantCreate(context.Background(), &api.Tenant{})
-	require.NoError(t, err, "could not execute api request")
-	require.Equal(t, fixture, out, "unexpected response returned")
+	req := &api.Tenant{
+		ID:              "1234",
+		TenantName:      "feist",
+		EnvironmentType: "Dev",
+	}
+
+	err = client.TenantCreate(context.TODO(), req)
+	require.NoError(t, err, "could not execute api request")
 }
 
 func TestTenantDetail(t *testing.T) {
@@ -214,78 +229,43 @@
 	// Creates a test server
 	ts := httptest.NewServer(http.HandlerFunc(func(w http.ResponseWriter, r *http.Request) {
 		require.Equal(t, http.MethodGet, r.Method)
-		require.Equal(t, "/v1/tenant/:tenantID", r.URL.Path)
-=======
-		require.Equal(t, http.MethodGet, r.Method)
-		require.Equal(t, "/v1/tenant", r.URL.Path)
-
-		rURL, _ := url.Parse("/v1/tenant?next_page_token=1212&page_size=2")
-
-		var params url.Values = rURL.Query()
-
-		require.Equal(t, "1212", params.Get("next_page_token"))
-		require.Equal(t, "2", params.Get("page_size"))
->>>>>>> 9bc29bc9
-
-		w.Header().Add("Content-Type", "application/json; charset=utf-8")
-		w.WriteHeader(http.StatusOK)
-		json.NewEncoder(w).Encode(fixture)
-	}))
-	defer ts.Close()
-
-	// Creates a client to execute tests against the server
+		require.Equal(t, "/v1/tenant/tenant01", r.URL.Path)
+
+		w.Header().Add("Content-Type", "application/json; charset=utf-8")
+		w.WriteHeader(http.StatusOK)
+		json.NewEncoder(w).Encode(fixture)
+	}))
+	defer ts.Close()
+
+	// Creates a client to execute tests against the test server
 	client, err := api.New(ts.URL)
 	require.NoError(t, err, "could not create api client")
 
-<<<<<<< HEAD
-	out, err := client.TenantDetail(context.Background(), "tenantID")
-	require.NoError(t, err)
-	require.Equal(t, fixture, out)
+	out, err := client.TenantDetail(context.TODO(), "tenant01")
+	require.NoError(t, err, "could not execute api request")
+	require.Equal(t, fixture, out, "unexpected result occurred")
 }
 
 func TestTenantUpdate(t *testing.T) {
 	fixture := &api.Tenant{
 		ID:              "001",
 		TenantName:      "tenant01",
-=======
-	req := &api.PageQuery{}
-
-	out, err := client.TenantList(context.TODO(), req)
-	require.NoError(t, err, "could not execute api request")
-	require.Equal(t, fixture, out, "unexpected response returned")
-}
-
-func TestTenantCreate(t *testing.T) {
-	fixture := &api.Tenant{
-		ID:              "1234",
-		TenantName:      "feist",
->>>>>>> 9bc29bc9
 		EnvironmentType: "Dev",
 	}
 
 	// Creates a new test server
 	ts := httptest.NewServer(http.HandlerFunc(func(w http.ResponseWriter, r *http.Request) {
-<<<<<<< HEAD
 		require.Equal(t, http.MethodPut, r.Method)
 		require.Equal(t, "/v1/tenant/001", r.URL.Path)
-=======
-		require.Equal(t, http.MethodPost, r.Method)
-		require.Equal(t, "/v1/tenant", r.URL.Path)
-
-		in := &api.Tenant{}
-		err := json.NewDecoder(r.Body).Decode(in)
-		require.NoError(t, err, "could not decode request")
->>>>>>> 9bc29bc9
-
-		w.Header().Add("Content-Type", "application/json; charset=utf-8")
-		w.WriteHeader(http.StatusNoContent)
+
+		w.Header().Add("Content-Type", "application/json; charset=utf-8")
+		w.WriteHeader(http.StatusOK)
 		json.NewEncoder(w).Encode(fixture)
 	}))
 	defer ts.Close()
 
 	// Creates a client to execute tests against the server
 	client, err := api.New(ts.URL)
-<<<<<<< HEAD
 	require.NoError(t, err, "could not execute api request")
 
 	req := &api.Tenant{
@@ -299,38 +279,24 @@
 	require.Equal(t, fixture, rep, "unexpected response returned")
 }
 func TestTenantDelete(t *testing.T) {
-	fixture := &api.Tenant{
-		ID:         "001",
-		TenantName: "tenant01",
-	}
+	fixture := &api.Reply{}
 
 	// Creates a new test server
 	ts := httptest.NewServer(http.HandlerFunc(func(w http.ResponseWriter, r *http.Request) {
 		require.Equal(t, http.MethodDelete, r.Method)
-		require.Equal(t, "/v1/tenant/:tenantID", r.URL.Path)
-
-		w.Header().Add("Content-Type", "application/json; charset=utf-8")
-		w.WriteHeader(http.StatusOK)
-		json.NewEncoder(w).Encode(fixture)
-	}))
-	defer ts.Close()
-
-	// Creates a client to execute tests against the test server
-	client, err := api.New(ts.URL)
-	require.NoError(t, err, "could not execute api request")
-
-	err = client.TenantDelete(context.TODO(), "tenantID")
-=======
+		require.Equal(t, "/v1/tenant/tenant01", r.URL.Path)
+
+		w.Header().Add("Content-Type", "application/json; charset=utf-8")
+		w.WriteHeader(http.StatusOK)
+		json.NewEncoder(w).Encode(fixture)
+	}))
+	defer ts.Close()
+
+	// Creates a client to execute tests against the test server
+	client, err := api.New(ts.URL)
 	require.NoError(t, err, "could not create api client")
 
-	req := &api.Tenant{
-		ID:              "1234",
-		TenantName:      "feist",
-		EnvironmentType: "Dev",
-	}
-
-	err = client.TenantCreate(context.TODO(), req)
->>>>>>> 9bc29bc9
+	err = client.TenantDelete(context.TODO(), "tenant01")
 	require.NoError(t, err, "could not execute api request")
 }
 
