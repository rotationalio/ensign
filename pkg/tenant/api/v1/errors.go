package api

import (
	"encoding/json"
	"errors"
	"fmt"
	"net/http"

	"github.com/gin-gonic/gin"
)

var (
<<<<<<< HEAD
	unsuccessful         = Reply{Success: false}
	notFound             = Reply{Success: false, Error: "resource not found"}
	notAllowed           = Reply{Success: false, Error: "method not allowed"}
	ErrAPIKeyIDRequired  = errors.New("apikey id is required for this endpoint")
	ErrMemberIDRequired  = errors.New("member id is required for this endpoint")
	ErrProjectIDRequired = errors.New("project id is required for this endpoint")
	ErrTenantIDRequired  = errors.New("tenant id is required for this endpoint")
	ErrTenantNotFound    = errors.New("tenant not found")
	ErrTopicIDRequired   = errors.New("topic id is required for this endpoint")
=======
	unsuccessful          = Reply{Success: false}
	notFound              = Reply{Success: false, Error: "resource not found"}
	notAllowed            = Reply{Success: false, Error: "method not allowed"}
	ErrAPIKeyIDRequired   = errors.New("apikey id is required for this endpoint")
	ErrMemberIDRequired   = errors.New("member id is required for this endpoint")
	ErrProjectIDRequired  = errors.New("project id is required for this endpoint")
	ErrTenantIDRequired   = errors.New("tenant id is required for this endpoint")
	ErrTopicIDRequired    = errors.New("topic id is required for this endpoint")
	ErrInvalidTenantField = errors.New("invalid tenant field")
>>>>>>> dcd674d0
)

// Constructs a new response for an error or returns unsuccessful.
func ErrorResponse(err interface{}) Reply {
	if err == nil {
		return unsuccessful
	}

	rep := Reply{Success: false}
	switch err := err.(type) {
	case error:
		rep.Error = err.Error()
	case string:
		rep.Error = err
	case fmt.Stringer:
		rep.Error = err.String()
	case json.Marshaler:
		data, e := err.MarshalJSON()
		if e != nil {
			panic(err)
		}
		rep.Error = string(data)
	default:
		rep.Error = "unhandled error response"
	}

	return rep
}

// NotFound returns a JSON response for the API.
// NOTE: we know it's weird to put server-side handlers like NotFound and NotAllowed
// here in the client/api side package but it unifies where we keep our error handling
// mechanisms.
func NotFound(c *gin.Context) {
	c.JSON(http.StatusNotFound, notFound)
}

// NotAllowed returns a JSON 405 response for the API.
func NotAllowed(c *gin.Context) {
	c.JSON(http.StatusMethodNotAllowed, notAllowed)
}<|MERGE_RESOLUTION|>--- conflicted
+++ resolved
@@ -10,17 +10,6 @@
 )
 
 var (
-<<<<<<< HEAD
-	unsuccessful         = Reply{Success: false}
-	notFound             = Reply{Success: false, Error: "resource not found"}
-	notAllowed           = Reply{Success: false, Error: "method not allowed"}
-	ErrAPIKeyIDRequired  = errors.New("apikey id is required for this endpoint")
-	ErrMemberIDRequired  = errors.New("member id is required for this endpoint")
-	ErrProjectIDRequired = errors.New("project id is required for this endpoint")
-	ErrTenantIDRequired  = errors.New("tenant id is required for this endpoint")
-	ErrTenantNotFound    = errors.New("tenant not found")
-	ErrTopicIDRequired   = errors.New("topic id is required for this endpoint")
-=======
 	unsuccessful          = Reply{Success: false}
 	notFound              = Reply{Success: false, Error: "resource not found"}
 	notAllowed            = Reply{Success: false, Error: "method not allowed"}
@@ -30,7 +19,6 @@
 	ErrTenantIDRequired   = errors.New("tenant id is required for this endpoint")
 	ErrTopicIDRequired    = errors.New("topic id is required for this endpoint")
 	ErrInvalidTenantField = errors.New("invalid tenant field")
->>>>>>> dcd674d0
 )
 
 // Constructs a new response for an error or returns unsuccessful.
