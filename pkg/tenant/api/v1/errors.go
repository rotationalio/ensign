--- conflicted
+++ resolved
@@ -13,14 +13,11 @@
 	unsuccessful         = Reply{Success: false}
 	notFound             = Reply{Success: false, Error: "resource not found"}
 	notAllowed           = Reply{Success: false, Error: "method not allowed"}
-	ErrTenantIDRequired  = errors.New("tenant id is required for this endpoint")
+	ErrAPIKeyIDRequired  = errors.New("apikey id is required for this endpoint")
 	ErrMemberIDRequired  = errors.New("member id is required for this endpoint")
 	ErrProjectIDRequired = errors.New("project id is required for this endpoint")
-<<<<<<< HEAD
-	ErrAPIKeyIDRequired  = errors.New("apikey id is required for this endpoint")
-=======
+	ErrTenantIDRequired  = errors.New("tenant id is required for this endpoint")
 	ErrTopicIDRequired   = errors.New("topic id is required for this endpoint")
->>>>>>> 8ed3c5e6
 )
 
 // Constructs a new response for an error or returns unsuccessful.
