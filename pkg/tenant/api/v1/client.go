--- conflicted
+++ resolved
@@ -124,7 +124,6 @@
 	var req *http.Request
 	if req, err = s.NewRequest(ctx, http.MethodPost, "/v1/tenant", in, nil); err != nil {
 		return err
-<<<<<<< HEAD
 	}
 
 	var rep *http.Response
@@ -160,22 +159,11 @@
 	// Makes the HTTP request
 	var req *http.Request
 	if req, err = s.NewRequest(ctx, http.MethodDelete, path, nil, nil); err != nil {
-=======
-	}
-
-	var rep *http.Response
-	if rep, err = s.Do(req, nil, true); err != nil {
->>>>>>> c1366de4
-		return err
-	}
-
-	if rep.StatusCode != http.StatusNoContent {
-		return fmt.Errorf("expected no content, received %s", rep.Status)
-	}
-<<<<<<< HEAD
-
-=======
->>>>>>> c1366de4
+		return err
+	}
+	if _, err = s.Do(req, nil, true); err != nil {
+		return err
+	}
 	return nil
 }
 
