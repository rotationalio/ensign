package api

import (
	"bytes"
	"context"
	"encoding/json"
	"errors"
	"fmt"
	"io"
	"net/http"
	"net/http/cookiejar"
	"net/url"
	"time"

	"github.com/google/go-querystring/query"
)

// New creates a new API v1 client that implements the Tenant Client interface.
func New(endpoint string, opts ...ClientOption) (_ TenantClient, err error) {
	c := &APIv1{}
	if c.endpoint, err = url.Parse(endpoint); err != nil {
		return nil, fmt.Errorf("could not parse endpoint: %s", err)
	}

	// Applies our options
	for _, opt := range opts {
		if err = opt(c); err != nil {
			return nil, err
		}
	}

	// If an http client isn't specified, create a default client.
	if c.client == nil {
		c.client = &http.Client{
			Transport:     nil,
			CheckRedirect: nil,
			Timeout:       30 * time.Second,
		}

		// Creates cookie jar for CSRF
		if c.client.Jar, err = cookiejar.New(nil); err != nil {
			return nil, fmt.Errorf("could not create cookiejar: %s", err)
		}
	}

	return c, nil
}

// APIv1 implements the TenantClient interface
type APIv1 struct {
	endpoint *url.URL
	client   *http.Client
}

// Ensures the APIv1 implements the TenantClient interface
var _ TenantClient = &APIv1{}

//===========================================================================
// Client Methods
//===========================================================================

func (s *APIv1) Status(ctx context.Context) (out *StatusReply, err error) {
	// Make the HTTP request
	var req *http.Request
	if req, err = s.NewRequest(ctx, http.MethodGet, "/v1/status", nil, nil); err != nil {
		return nil, err
	}

	// NOTE: We cannot use s.Do because we want to parse 503 Unavailable errors
	var rep *http.Response
	if rep, err = s.client.Do(req); err != nil {
		return nil, err
	}

	defer rep.Body.Close()

	// Detects other erros
	if rep.StatusCode != http.StatusOK && rep.StatusCode != http.StatusServiceUnavailable {
		return nil, fmt.Errorf("%s", rep.Status)
	}

	// Deserializes JSON data from the response
	out = &StatusReply{}
	if err = json.NewDecoder(rep.Body).Decode(out); err != nil {
		return nil, fmt.Errorf("could not deserialize status reply: %s", err)
	}

	return out, nil
}

func (s *APIv1) SignUp(ctx context.Context, in *ContactInfo) (err error) {
	var req *http.Request
	if req, err = s.NewRequest(ctx, http.MethodPost, "/v1/notifications/signup", in, nil); err != nil {
		return err
	}

	if _, err = s.Do(req, nil, true); err != nil {
		return err
	}
	return nil
}

func (s *APIv1) TenantList(ctx context.Context, in PageQuery) (out *TenantPage, err error) {
	// Set values for PageSize and NextPageToken keys in the PageQuery struct
	in = PageQuery{2, "12"}

	var params url.Values
	if params, err = query.Values(in); err != nil {
		return nil, fmt.Errorf("could not encode query params: %w", err)
	}

	// Make the HTTP request
	var req *http.Request
	if req, err = s.NewRequest(ctx, http.MethodGet, "/v1/tenant", nil, &params); err != nil {
		return nil, err
	}

	out = &TenantPage{}
	if _, err = s.Do(req, out, true); err != nil {
		return nil, err
	}
	return out, nil
}

func (s *APIv1) TenantCreate(ctx context.Context, in *Tenant) (out *Tenant, err error) {
	// Make the HTTP Request
	var req *http.Request
	if req, err = s.NewRequest(ctx, http.MethodPost, "/v1/tenant", in, nil); err != nil {
		return nil, err
	}

	// Make the HTTP response
	out = &Tenant{}
	var rep *http.Response
	if rep, err = s.Do(req, out, true); err != nil {
		return nil, err
	}

	if rep.StatusCode != http.StatusCreated {
		return nil, fmt.Errorf("expected status created, received %s", rep.Status)
	}
	return out, nil
}

<<<<<<< HEAD
func (s *APIv1) TenantProjectList(ctx context.Context, id string, in PageQuery) (out *TenantProjectPage, err error) {
	if id == "" {
		return nil, err
	}

	path := fmt.Sprintf("v1/tenant/%s/projects", id)

	// Set values to the PageSize and NextPageToken keys in the PageQuery struct
	in = PageQuery{2, "12"}

	var params url.Values
	if params, err = query.Values(in); err != nil {
		return nil, fmt.Errorf("could not encode query params: %w", err)
	}

	// Makes an HTTP request
	var req *http.Request
	if req, err = s.NewRequest(ctx, http.MethodGet, path, nil, &params); err != nil {
		return nil, err
	}

	out = &TenantProjectPage{}
	if _, err = s.Do(req, out, true); err != nil {
=======
func (s *APIv1) TenantDetail(ctx context.Context, id string) (out *Tenant, err error) {
	path := fmt.Sprintf("/v1/tenant/%s", id)

	// Make the HTTP request
	var req *http.Request
	if req, err = s.NewRequest(ctx, http.MethodGet, path, nil, nil); err != nil {
		return nil, err
	}

	if _, err = s.Do(req, &out, true); err != nil {
		return nil, err
	}

	return out, nil
}

func (s *APIv1) TenantUpdate(ctx context.Context, in *Tenant) (out *Tenant, err error) {
	if in.ID == "" {
		return nil, ErrMemberIDRequired
	}

	path := fmt.Sprintf("/v1/tenant/%s", in.ID)

	// Make the HTTP request
	var req *http.Request
	if req, err = s.NewRequest(ctx, http.MethodPut, path, in, nil); err != nil {
		return nil, err
	}

	if _, err = s.Do(req, &out, true); err != nil {
>>>>>>> da11fa09
		return nil, err
	}
	return out, nil
}

<<<<<<< HEAD
func (s *APIv1) TenantProjectCreate(ctx context.Context, id string, in *Project) (out *Project, err error) {
	if id == "" {
		return nil, err
	}

	path := fmt.Sprintf("/v1/tenant/%s/projects", id)

	var req *http.Request
	if req, err = s.NewRequest(ctx, http.MethodPost, path, in, nil); err != nil {
		return nil, err
	}

	out = &Project{}
	var rep *http.Response
	if rep, err = s.Do(req, out, true); err != nil {
=======
func (s *APIv1) TenantDelete(ctx context.Context, id string) (err error) {
	path := fmt.Sprintf("/v1/tenant/%s", id)

	// Make the HTTP request
	var req *http.Request
	if req, err = s.NewRequest(ctx, http.MethodDelete, path, nil, nil); err != nil {
		return err
	}
	if _, err = s.Do(req, nil, true); err != nil {
		return err
	}
	return nil
}

func (s *APIv1) TenantMemberList(ctx context.Context, id string, in PageQuery) (out *TenantMemberPage, err error) {
	if id == "" {
		return nil, ErrMemberIDRequired
	}

	path := fmt.Sprintf("v1/tenant/%s/members", id)

	// Set values for PageSize and NextPageToken keys in the PageQuery struct
	in = PageQuery{2, "12"}

	var params url.Values
	if params, err = query.Values(in); err != nil {
		return nil, fmt.Errorf("could not encode query params: %w", err)
	}

	// Make the HTTP request
	var req *http.Request
	if req, err = s.NewRequest(ctx, http.MethodGet, path, nil, &params); err != nil {
		return nil, err
	}

	out = &TenantMemberPage{}
	if _, err = s.Do(req, out, true); err != nil {
>>>>>>> da11fa09
		return nil, err
	}

	if rep.StatusCode != http.StatusCreated {
		return nil, fmt.Errorf("expected status created, received %s", rep.Status)
	}

	return out, nil
}

<<<<<<< HEAD
func (s *APIv1) ProjectList(ctx context.Context, in PageQuery) (out *ProjectPage, err error) {
	// Set values to the PageSize and NextPageToken keys in the PageQuery struct
	in = PageQuery{2, "12"}

	var params url.Values
	if params, err = query.Values(in); err != nil {
		return nil, fmt.Errorf("could not encode query params: %w", err)
	}

	// Make the HTTP request
	var req *http.Request
	if req, err = s.NewRequest(ctx, http.MethodGet, "/v1/projects", nil, &params); err != nil {
		return nil, err
	}

	out = &ProjectPage{}
	if _, err = s.Do(req, out, true); err != nil {
=======
func (s *APIv1) TenantMemberCreate(ctx context.Context, id string, in *Member) (out *Member, err error) {
	if id == "" {
		return nil, ErrMemberIDRequired
	}

	path := fmt.Sprintf("v1/tenant/%s/members", id)

	// Mae the HTTP request
	var req *http.Request
	if req, err = s.NewRequest(ctx, http.MethodPost, path, in, nil); err != nil {
		return nil, err
	}

	// Make the HTTP response
	out = &Member{}
	var rep *http.Response
	if rep, err = s.Do(req, out, true); err != nil {
>>>>>>> da11fa09
		return nil, err
	}

	if rep.StatusCode != http.StatusCreated {
		return nil, fmt.Errorf("expected status created, received %s", rep.Status)
	}

	return out, nil
}

<<<<<<< HEAD
func (s *APIv1) ProjectCreate(ctx context.Context, in *Project) (out *Project, err error) {
	// Make the HTTP request
	var req *http.Request
	if req, err = s.NewRequest(ctx, http.MethodPost, "/v1/projects", in, nil); err != nil {
		return nil, err
	}

	out = &Project{}
	var rep *http.Response
	if rep, err = s.Do(req, out, true); err != nil {
		return nil, err
	}

	if rep.StatusCode != http.StatusCreated {
		return nil, fmt.Errorf("expected status created, received %s", rep.Status)
	}

=======
func (s *APIv1) MemberList(ctx context.Context, in PageQuery) (out *MemberPage, err error) {
	// Set values for PageSize and NextPageToken keys in the PageQuery struct
	in = PageQuery{2, "12"}

	var params url.Values
	if params, err = query.Values(in); err != nil {
		return nil, fmt.Errorf("could not encode query params: %w", err)
	}
	// Make the HTTP request
	var req *http.Request
	if req, err = s.NewRequest(ctx, http.MethodGet, "v1/members", nil, &params); err != nil {
		return nil, err
	}

	out = &MemberPage{}
	if _, err = s.Do(req, out, true); err != nil {
		return nil, err
	}
	return out, nil
}

func (s *APIv1) MemberCreate(ctx context.Context, in *Member) (out *Member, err error) {
	// Make the HTTP request
	var req *http.Request
	if req, err = s.NewRequest(ctx, http.MethodPost, "v1/members", in, nil); err != nil {
		return nil, err
	}

	// Make the HTTP response
	out = &Member{}
	var rep *http.Response
	if rep, err = s.Do(req, out, true); err != nil {
		return nil, err
	}

	if rep.StatusCode != http.StatusCreated {
		return nil, fmt.Errorf("expected status created, received %s", rep.Status)
	}
>>>>>>> da11fa09
	return out, nil
}

//===========================================================================
// Helper Methods
//===========================================================================

const (
	userAgent    = "Tenant API Client/v1"
	accept       = "application/json"
	acceptLang   = "en-US, en"
	acceptEncode = "gzip, deflate, br"
	contentType  = "application/json; charset=utf-8"
)

func (s *APIv1) NewRequest(ctx context.Context, method, path string, data interface{}, params *url.Values) (req *http.Request, err error) {
	// Resolves the URL reference from the path
	url := s.endpoint.ResolveReference(&url.URL{Path: path})
	if params != nil && len(*params) > 0 {
		url.RawQuery = params.Encode()
	}
	var body io.ReadWriter
	switch {
	case data == nil:
		body = nil
	default:
		body = &bytes.Buffer{}
		if err = json.NewEncoder(body).Encode(data); err != nil {
			return nil, fmt.Errorf("could not serialize request data as json: %s", err)
		}
	}

	// Creates the http request
	if req, err = http.NewRequestWithContext(ctx, method, url.String(), body); err != nil {
		return nil, fmt.Errorf("could not create request: %s", err)
	}

	// Sets the headers on the request
	req.Header.Add("User-Agent", userAgent)
	req.Header.Add("Accept", accept)
	req.Header.Add("Accept-Language", acceptLang)
	req.Header.Add("Accept-Encoding", acceptEncode)
	req.Header.Add("Content-Type", contentType)

	// TODO: add authentication if it is available

	// Adds CSRF protection if it is available
	if s.client.Jar != nil {
		cookies := s.client.Jar.Cookies(url)
		for _, cookie := range cookies {
			if cookie.Name == "csrf_token" {
				req.Header.Add("X-CSRF-TOKEN", cookie.Value)
			}
		}
	}

	return req, nil
}

// Do executes an http request against the server, performs error checking, and
// deserializes response data into the specified struct.
func (s *APIv1) Do(req *http.Request, data interface{}, checkStatus bool) (rep *http.Response, err error) {
	if rep, err = s.client.Do(req); err != nil {
		return rep, fmt.Errorf("could not execute request: %s", err)
	}
	defer rep.Body.Close()

	// Detects http status errors if they've occurred
	if checkStatus {
		if rep.StatusCode < 200 || rep.StatusCode >= 300 {
			// Attempt to read the error response from JSON, if available
			var reply Reply
			if err = json.NewDecoder(rep.Body).Decode(&reply); err == nil {
				if reply.Error != "" {
					return rep, fmt.Errorf("[%d] %s", rep.StatusCode, reply.Error)
				}
			}
			return rep, errors.New(rep.Status)
		}
	}

	// Deserializes the JSON data from the body
	if data != nil && rep.StatusCode >= 200 && rep.StatusCode < 300 && rep.StatusCode != http.StatusNoContent {
		// Checks the content type to ensure data deserialization is possible
		if ct := rep.Header.Get("Content-Type"); ct != contentType {
			return rep, fmt.Errorf("unexpected content type: %q", ct)
		}

		if err = json.NewDecoder(rep.Body).Decode(data); err != nil {
			return nil, fmt.Errorf("could not deserialize response data: %s", err)
		}
	}

	return rep, nil
}<|MERGE_RESOLUTION|>--- conflicted
+++ resolved
@@ -142,15 +142,63 @@
 	return out, nil
 }
 
-<<<<<<< HEAD
-func (s *APIv1) TenantProjectList(ctx context.Context, id string, in PageQuery) (out *TenantProjectPage, err error) {
+func (s *APIv1) TenantDetail(ctx context.Context, id string) (out *Tenant, err error) {
+	path := fmt.Sprintf("/v1/tenant/%s", id)
+
+	// Make the HTTP request
+	var req *http.Request
+	if req, err = s.NewRequest(ctx, http.MethodGet, path, nil, nil); err != nil {
+		return nil, err
+	}
+
+	if _, err = s.Do(req, &out, true); err != nil {
+		return nil, err
+	}
+
+	return out, nil
+}
+
+func (s *APIv1) TenantUpdate(ctx context.Context, in *Tenant) (out *Tenant, err error) {
+	if in.ID == "" {
+		return nil, ErrMemberIDRequired
+	}
+
+	path := fmt.Sprintf("/v1/tenant/%s", in.ID)
+
+	// Make the HTTP request
+	var req *http.Request
+	if req, err = s.NewRequest(ctx, http.MethodPut, path, in, nil); err != nil {
+		return nil, err
+	}
+
+	if _, err = s.Do(req, &out, true); err != nil {
+		return nil, err
+	}
+	return out, nil
+}
+
+func (s *APIv1) TenantDelete(ctx context.Context, id string) (err error) {
+	path := fmt.Sprintf("/v1/tenant/%s", id)
+
+	// Make the HTTP request
+	var req *http.Request
+	if req, err = s.NewRequest(ctx, http.MethodDelete, path, nil, nil); err != nil {
+		return err
+	}
+	if _, err = s.Do(req, nil, true); err != nil {
+		return err
+	}
+	return nil
+}
+
+func (s *APIv1) TenantMemberList(ctx context.Context, id string, in PageQuery) (out *TenantMemberPage, err error) {
 	if id == "" {
-		return nil, err
-	}
-
-	path := fmt.Sprintf("v1/tenant/%s/projects", id)
-
-	// Set values to the PageSize and NextPageToken keys in the PageQuery struct
+		return nil, ErrMemberIDRequired
+	}
+
+	path := fmt.Sprintf("v1/tenant/%s/members", id)
+
+	// Set values for PageSize and NextPageToken keys in the PageQuery struct
 	in = PageQuery{2, "12"}
 
 	var params url.Values
@@ -158,89 +206,47 @@
 		return nil, fmt.Errorf("could not encode query params: %w", err)
 	}
 
-	// Makes an HTTP request
+	// Make the HTTP request
 	var req *http.Request
 	if req, err = s.NewRequest(ctx, http.MethodGet, path, nil, &params); err != nil {
 		return nil, err
 	}
 
-	out = &TenantProjectPage{}
+	out = &TenantMemberPage{}
 	if _, err = s.Do(req, out, true); err != nil {
-=======
-func (s *APIv1) TenantDetail(ctx context.Context, id string) (out *Tenant, err error) {
-	path := fmt.Sprintf("/v1/tenant/%s", id)
-
-	// Make the HTTP request
-	var req *http.Request
-	if req, err = s.NewRequest(ctx, http.MethodGet, path, nil, nil); err != nil {
-		return nil, err
-	}
-
-	if _, err = s.Do(req, &out, true); err != nil {
-		return nil, err
-	}
-
-	return out, nil
-}
-
-func (s *APIv1) TenantUpdate(ctx context.Context, in *Tenant) (out *Tenant, err error) {
-	if in.ID == "" {
-		return nil, ErrMemberIDRequired
-	}
-
-	path := fmt.Sprintf("/v1/tenant/%s", in.ID)
-
-	// Make the HTTP request
-	var req *http.Request
-	if req, err = s.NewRequest(ctx, http.MethodPut, path, in, nil); err != nil {
-		return nil, err
-	}
-
-	if _, err = s.Do(req, &out, true); err != nil {
->>>>>>> da11fa09
-		return nil, err
-	}
-	return out, nil
-}
-
-<<<<<<< HEAD
-func (s *APIv1) TenantProjectCreate(ctx context.Context, id string, in *Project) (out *Project, err error) {
-	if id == "" {
-		return nil, err
-	}
-
-	path := fmt.Sprintf("/v1/tenant/%s/projects", id)
-
-	var req *http.Request
-	if req, err = s.NewRequest(ctx, http.MethodPost, path, in, nil); err != nil {
-		return nil, err
-	}
-
-	out = &Project{}
-	var rep *http.Response
-	if rep, err = s.Do(req, out, true); err != nil {
-=======
-func (s *APIv1) TenantDelete(ctx context.Context, id string) (err error) {
-	path := fmt.Sprintf("/v1/tenant/%s", id)
-
-	// Make the HTTP request
-	var req *http.Request
-	if req, err = s.NewRequest(ctx, http.MethodDelete, path, nil, nil); err != nil {
-		return err
-	}
-	if _, err = s.Do(req, nil, true); err != nil {
-		return err
-	}
-	return nil
-}
-
-func (s *APIv1) TenantMemberList(ctx context.Context, id string, in PageQuery) (out *TenantMemberPage, err error) {
+		return nil, err
+	}
+	return out, nil
+}
+
+func (s *APIv1) TenantMemberCreate(ctx context.Context, id string, in *Member) (out *Member, err error) {
 	if id == "" {
 		return nil, ErrMemberIDRequired
 	}
 
 	path := fmt.Sprintf("v1/tenant/%s/members", id)
 
+	// Mae the HTTP request
+	var req *http.Request
+	if req, err = s.NewRequest(ctx, http.MethodPost, path, in, nil); err != nil {
+		return nil, err
+	}
+
+	// Make the HTTP response
+	out = &Member{}
+	var rep *http.Response
+	if rep, err = s.Do(req, out, true); err != nil {
+		return nil, err
+	}
+
+	if rep.StatusCode != http.StatusCreated {
+		return nil, fmt.Errorf("expected status created, received %s", rep.Status)
+	}
+
+	return out, nil
+}
+
+func (s *APIv1) MemberList(ctx context.Context, in PageQuery) (out *MemberPage, err error) {
 	// Set values for PageSize and NextPageToken keys in the PageQuery struct
 	in = PageQuery{2, "12"}
 
@@ -251,26 +257,46 @@
 
 	// Make the HTTP request
 	var req *http.Request
-	if req, err = s.NewRequest(ctx, http.MethodGet, path, nil, &params); err != nil {
-		return nil, err
-	}
-
-	out = &TenantMemberPage{}
+	if req, err = s.NewRequest(ctx, http.MethodGet, "/v1/members", nil, &params); err != nil {
+		return nil, err
+	}
+
+	out = &MemberPage{}
 	if _, err = s.Do(req, out, true); err != nil {
->>>>>>> da11fa09
+		return nil, err
+	}
+
+	return out, nil
+}
+
+func (s *APIv1) MemberCreate(ctx context.Context, in *Member) (out *Member, err error) {
+	// Make the HTTP request
+	var req *http.Request
+	if req, err = s.NewRequest(ctx, http.MethodPost, "v1/members", in, nil); err != nil {
+		return nil, err
+	}
+
+	// Make the HTTP response
+	out = &Member{}
+	var rep *http.Response
+	if rep, err = s.Do(req, out, true); err != nil {
 		return nil, err
 	}
 
 	if rep.StatusCode != http.StatusCreated {
 		return nil, fmt.Errorf("expected status created, received %s", rep.Status)
 	}
-
-	return out, nil
-}
-
-<<<<<<< HEAD
-func (s *APIv1) ProjectList(ctx context.Context, in PageQuery) (out *ProjectPage, err error) {
-	// Set values to the PageSize and NextPageToken keys in the PageQuery struct
+	return out, nil
+}
+
+func (s *APIv1) TenantProjectList(ctx context.Context, id string, in PageQuery) (out *TenantProjectPage, err error) {
+	if id == "" {
+		return nil, ErrMemberIDRequired
+	}
+
+	path := fmt.Sprintf("v1/tenant/%s/projects", id)
+
+	// Set values for PageSize and NextPageToken keys in the PageQuery struct
 	in = PageQuery{2, "12"}
 
 	var params url.Values
@@ -280,19 +306,23 @@
 
 	// Make the HTTP request
 	var req *http.Request
-	if req, err = s.NewRequest(ctx, http.MethodGet, "/v1/projects", nil, &params); err != nil {
-		return nil, err
-	}
-
-	out = &ProjectPage{}
+	if req, err = s.NewRequest(ctx, http.MethodGet, path, nil, &params); err != nil {
+		return nil, err
+	}
+
+	out = &TenantProjectPage{}
 	if _, err = s.Do(req, out, true); err != nil {
-=======
-func (s *APIv1) TenantMemberCreate(ctx context.Context, id string, in *Member) (out *Member, err error) {
+		return nil, err
+	}
+	return out, nil
+}
+
+func (s *APIv1) TenantProjectCreate(ctx context.Context, id string, in *Project) (out *Project, err error) {
 	if id == "" {
 		return nil, ErrMemberIDRequired
 	}
 
-	path := fmt.Sprintf("v1/tenant/%s/members", id)
+	path := fmt.Sprintf("v1/tenant/%s/projects", id)
 
 	// Mae the HTTP request
 	var req *http.Request
@@ -300,11 +330,11 @@
 		return nil, err
 	}
 
+	out = &Project{}
+
 	// Make the HTTP response
-	out = &Member{}
 	var rep *http.Response
 	if rep, err = s.Do(req, out, true); err != nil {
->>>>>>> da11fa09
 		return nil, err
 	}
 
@@ -315,26 +345,7 @@
 	return out, nil
 }
 
-<<<<<<< HEAD
-func (s *APIv1) ProjectCreate(ctx context.Context, in *Project) (out *Project, err error) {
-	// Make the HTTP request
-	var req *http.Request
-	if req, err = s.NewRequest(ctx, http.MethodPost, "/v1/projects", in, nil); err != nil {
-		return nil, err
-	}
-
-	out = &Project{}
-	var rep *http.Response
-	if rep, err = s.Do(req, out, true); err != nil {
-		return nil, err
-	}
-
-	if rep.StatusCode != http.StatusCreated {
-		return nil, fmt.Errorf("expected status created, received %s", rep.Status)
-	}
-
-=======
-func (s *APIv1) MemberList(ctx context.Context, in PageQuery) (out *MemberPage, err error) {
+func (s *APIv1) ProjectList(ctx context.Context, in PageQuery) (out *ProjectPage, err error) {
 	// Set values for PageSize and NextPageToken keys in the PageQuery struct
 	in = PageQuery{2, "12"}
 
@@ -342,28 +353,30 @@
 	if params, err = query.Values(in); err != nil {
 		return nil, fmt.Errorf("could not encode query params: %w", err)
 	}
-	// Make the HTTP request
-	var req *http.Request
-	if req, err = s.NewRequest(ctx, http.MethodGet, "v1/members", nil, &params); err != nil {
-		return nil, err
-	}
-
-	out = &MemberPage{}
+
+	// Make the HTTP request
+	var req *http.Request
+	if req, err = s.NewRequest(ctx, http.MethodGet, "/v1/projects", nil, &params); err != nil {
+		return nil, err
+	}
+
+	out = &ProjectPage{}
 	if _, err = s.Do(req, out, true); err != nil {
 		return nil, err
 	}
 	return out, nil
 }
 
-func (s *APIv1) MemberCreate(ctx context.Context, in *Member) (out *Member, err error) {
-	// Make the HTTP request
-	var req *http.Request
-	if req, err = s.NewRequest(ctx, http.MethodPost, "v1/members", in, nil); err != nil {
-		return nil, err
-	}
+func (s *APIv1) ProjectCreate(ctx context.Context, in *Project) (out *Project, err error) {
+	// Make the HTTP request
+	var req *http.Request
+	if req, err = s.NewRequest(ctx, http.MethodPost, "/v1/projects", in, nil); err != nil {
+		return nil, err
+	}
+
+	out = &Project{}
 
 	// Make the HTTP response
-	out = &Member{}
 	var rep *http.Response
 	if rep, err = s.Do(req, out, true); err != nil {
 		return nil, err
@@ -372,7 +385,6 @@
 	if rep.StatusCode != http.StatusCreated {
 		return nil, fmt.Errorf("expected status created, received %s", rep.Status)
 	}
->>>>>>> da11fa09
 	return out, nil
 }
 
