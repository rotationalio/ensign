--- conflicted
+++ resolved
@@ -100,31 +100,6 @@
 	return nil
 }
 
-<<<<<<< HEAD
-func (s *APIv1) TenantList(ctx context.Context, in *TenantQuery) (out *TenantPage, err error) {
-	// Makes the HTTP request
-	var req *http.Request
-	if req, err = s.NewRequest(ctx, http.MethodGet, "/v1/tenant", nil, nil); err != nil {
-		return nil, err
-	}
-
-	out = &TenantPage{}
-	if _, err = s.Do(req, out, true); err != nil {
-		return nil, err
-	}
-	return out, nil
-}
-
-func (s *APIv1) TenantCreate(ctx context.Context, in *Tenant) (out *Tenant, err error) {
-	// Makes the HTTP Request
-	var req *http.Request
-	if req, err = s.NewRequest(ctx, http.MethodPost, "/v1/tenant", nil, nil); err != nil {
-		return nil, err
-	}
-
-	out = &Tenant{}
-	if _, err = s.Do(req, out, true); err != nil {
-=======
 func (s *APIv1) TenantList(ctx context.Context, in *PageQuery) (out *TenantPage, err error) {
 	var params url.Values
 	if params, err = query.Values(in); err != nil {
@@ -178,23 +153,12 @@
 	}
 
 	if _, err = s.Do(req, &out, true); err != nil {
->>>>>>> 4be32f0e
-		return nil, err
-	}
-	return out, nil
-}
-
-<<<<<<< HEAD
-func (s *APIv1) TenantDetail(ctx context.Context, id string) (out *Tenant, err error) {
-	// Makes the HTTP request
-	var req *http.Request
-	if req, err = s.NewRequest(ctx, http.MethodGet, "/v1/tenant/:tenantID", id, nil); err != nil {
-		return nil, err
-	}
-
-	out = &Tenant{}
-	if _, err = s.Do(req, out, true); err != nil {
-=======
+		return nil, err
+	}
+
+	return out, nil
+}
+
 func (s *APIv1) TenantUpdate(ctx context.Context, in *Tenant) (out *Tenant, err error) {
 	if in.ID == "" {
 		return nil, ErrTenantIDRequired
@@ -209,18 +173,12 @@
 	}
 
 	if _, err = s.Do(req, &out, true); err != nil {
->>>>>>> 4be32f0e
 		return nil, err
 	}
 	return out, nil
 }
 
 func (s *APIv1) TenantDelete(ctx context.Context, id string) (err error) {
-<<<<<<< HEAD
-	// Makes the HTTP request
-	var req *http.Request
-	if req, err = s.NewRequest(ctx, http.MethodDelete, "/v1/tenant/:tenantID", nil, nil); err != nil {
-=======
 	if id == "" {
 		return ErrTenantIDRequired
 	}
@@ -230,16 +188,11 @@
 	// Make the HTTP request
 	var req *http.Request
 	if req, err = s.NewRequest(ctx, http.MethodDelete, path, nil, nil); err != nil {
->>>>>>> 4be32f0e
 		return err
 	}
 	if _, err = s.Do(req, nil, true); err != nil {
 		return err
 	}
-<<<<<<< HEAD
-
-=======
->>>>>>> 4be32f0e
 	return nil
 }
 
