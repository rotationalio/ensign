--- conflicted
+++ resolved
@@ -100,30 +100,6 @@
 	return nil
 }
 
-<<<<<<< HEAD
-func (s *APIv1) TenantList(ctx context.Context, in *TenantQuery) (out *TenantPage, err error) {
-	// Makes the HTTP request
-	var req *http.Request
-	if req, err = s.NewRequest(ctx, http.MethodGet, "/v1/tenant", nil, nil); err != nil {
-		return nil, err
-	}
-
-	out = &TenantPage{}
-	if _, err = s.Do(req, out, true); err != nil {
-		return nil, err
-	}
-	return out, nil
-}
-
-func (s *APIv1) TenantCreate(ctx context.Context, in *Tenant) (out *Tenant, err error) {
-	// Makes the HTTP Request
-	var req *http.Request
-	if req, err = s.NewRequest(ctx, http.MethodPost, "/v1/tenant", nil, nil); err != nil {
-		return nil, err
-	}
-
-	out = &Tenant{}
-=======
 func (s *APIv1) TenantList(ctx context.Context, in *PageQuery) (out *TenantPage, err error) {
 	var params url.Values
 	if params, err = query.Values(in); err != nil {
@@ -137,23 +113,40 @@
 	}
 
 	out = &TenantPage{}
->>>>>>> 9bc29bc9
-	if _, err = s.Do(req, out, true); err != nil {
-		return nil, err
-	}
-	return out, nil
-}
-
-<<<<<<< HEAD
+	if _, err = s.Do(req, out, true); err != nil {
+		return nil, err
+	}
+	return out, nil
+}
+
+func (s *APIv1) TenantCreate(ctx context.Context, in *Tenant) (err error) {
+	// Makes the HTTP Request
+	var req *http.Request
+	if req, err = s.NewRequest(ctx, http.MethodPost, "/v1/tenant", in, nil); err != nil {
+		return err
+	}
+
+	var rep *http.Response
+	if rep, err = s.Do(req, nil, true); err != nil {
+		return err
+	}
+
+	if rep.StatusCode != http.StatusNoContent {
+		return fmt.Errorf("expected no content, received %s", rep.Status)
+	}
+	return nil
+}
+
 func (s *APIv1) TenantDetail(ctx context.Context, id string) (out *Tenant, err error) {
+	path := fmt.Sprintf("/v1/tenant/%s", id)
+
 	// Makes the HTTP request
 	var req *http.Request
-	if req, err = s.NewRequest(ctx, http.MethodGet, "/v1/tenant/:tenantID", id, nil); err != nil {
-		return nil, err
-	}
-
-	out = &Tenant{}
-	if _, err = s.Do(req, out, true); err != nil {
+	if req, err = s.NewRequest(ctx, http.MethodGet, path, nil, nil); err != nil {
+		return nil, err
+	}
+
+	if _, err = s.Do(req, &out, true); err != nil {
 		return nil, err
 	}
 
@@ -181,30 +174,16 @@
 }
 
 func (s *APIv1) TenantDelete(ctx context.Context, id string) (err error) {
+	path := fmt.Sprintf("/v1/tenant/%s", id)
+
 	// Makes the HTTP request
 	var req *http.Request
-	if req, err = s.NewRequest(ctx, http.MethodDelete, "/v1/tenant/:tenantID", nil, nil); err != nil {
-=======
-func (s *APIv1) TenantCreate(ctx context.Context, in *Tenant) (err error) {
-	// Makes the HTTP Request
-	var req *http.Request
-	if req, err = s.NewRequest(ctx, http.MethodPost, "/v1/tenant", in, nil); err != nil {
-		return err
-	}
-
-	var rep *http.Response
-	if rep, err = s.Do(req, nil, true); err != nil {
->>>>>>> 9bc29bc9
-		return err
-	}
-
-	if rep.StatusCode != http.StatusNoContent {
-		return fmt.Errorf("expected no content, received %s", rep.Status)
-	}
-<<<<<<< HEAD
-
-=======
->>>>>>> 9bc29bc9
+	if req, err = s.NewRequest(ctx, http.MethodDelete, path, nil, nil); err != nil {
+		return err
+	}
+	if _, err = s.Do(req, nil, true); err != nil {
+		return err
+	}
 	return nil
 }
 
