--- conflicted
+++ resolved
@@ -100,14 +100,6 @@
 
 func (s *APIv1) TenantList(ctx context.Context, in *TenantQuery) (out *TenantPage, err error) {
 	// Makes the HTTP request
-<<<<<<< HEAD
-	var req *http.Request
-	if req, err = s.NewRequest(ctx, http.MethodGet, "/v1/tenant", nil, nil); err != nil {
-		return nil, err
-	}
-
-	out = &TenantPage{}
-=======
 	var req *http.Request
 	if req, err = s.NewRequest(ctx, http.MethodGet, "/v1/tenant", nil, nil); err != nil {
 		return nil, err
@@ -128,24 +120,16 @@
 	}
 
 	out = &Tenant{}
->>>>>>> ee2d92b2
-	if _, err = s.Do(req, out, true); err != nil {
-		return nil, err
-	}
-	return out, nil
-}
-
-<<<<<<< HEAD
-func (s *APIv1) TenantCreate(ctx context.Context, in *Tenant) (out *Tenant, err error) {
-	// Makes the HTTP Request
-	var req *http.Request
-	if req, err = s.NewRequest(ctx, http.MethodPost, "/v1/tenant", nil, nil); err != nil {
-=======
+	if _, err = s.Do(req, out, true); err != nil {
+		return nil, err
+	}
+	return out, nil
+}
+
 func (s *APIv1) TenantDetail(ctx context.Context, id string) (out *Tenant, err error) {
 	// Makes the HTTP request
 	var req *http.Request
 	if req, err = s.NewRequest(ctx, http.MethodGet, "/v1/tenant/:tenantID", id, nil); err != nil {
->>>>>>> ee2d92b2
 		return nil, err
 	}
 
@@ -153,11 +137,10 @@
 	if _, err = s.Do(req, out, true); err != nil {
 		return nil, err
 	}
-	return out, nil
-}
-
-<<<<<<< HEAD
-=======
+
+	return out, nil
+}
+
 func (s *APIv1) TenantDelete(ctx context.Context, id string) (err error) {
 	// Makes the HTTP request
 	var req *http.Request
@@ -172,7 +155,6 @@
 	return nil
 }
 
->>>>>>> ee2d92b2
 func (s *APIv1) AppList(ctx context.Context, in *AppQuery) (out *AppPage, err error) {
 	// Make the HTTP request
 	var req *http.Request
