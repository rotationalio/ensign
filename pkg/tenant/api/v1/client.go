--- conflicted
+++ resolved
@@ -475,7 +475,6 @@
 	return out, err
 }
 
-<<<<<<< HEAD
 func (s *APIv1) TopicDetail(ctx context.Context, id string) (out *Topic, err error) {
 	if id == "" {
 		return nil, ErrTopicIDRequired
@@ -492,7 +491,6 @@
 	if _, err = s.Do(req, &out, true); err != nil {
 		return nil, err
 	}
-
 	return out, nil
 }
 
@@ -512,7 +510,8 @@
 		return err
 	}
 	return nil
-=======
+}
+
 func (s *APIv1) ProjectAPIKeyList(ctx context.Context, id string, in *PageQuery) (out *ProjectAPIKeyPage, err error) {
 	if id == "" {
 		return nil, ErrProjectIDRequired
@@ -601,7 +600,6 @@
 		return nil, fmt.Errorf("expected status created, received %s", rep.Status)
 	}
 	return out, nil
->>>>>>> 424d29df
 }
 
 //===========================================================================
