--- conflicted
+++ resolved
@@ -10,16 +10,11 @@
 	Status(context.Context) (*StatusReply, error)
 	SignUp(context.Context, *ContactInfo) error
 
-<<<<<<< HEAD
-	TenantList(context.Context, *TenantQuery) (*TenantPage, error)
-	TenantCreate(context.Context, *Tenant) (*Tenant, error)
+	TenantList(context.Context, *PageQuery) (*TenantPage, error)
+	TenantCreate(context.Context, *Tenant) error
 	TenantDetail(ctx context.Context, id string) (*Tenant, error)
 	TenantUpdate(context.Context, *Tenant) (*Tenant, error)
 	TenantDelete(ctx context.Context, id string) error
-=======
-	TenantList(context.Context, *PageQuery) (*TenantPage, error)
-	TenantCreate(context.Context, *Tenant) error
->>>>>>> 9bc29bc9
 
 	AppList(context.Context, *AppQuery) (*AppPage, error)
 	AppCreate(context.Context, *App) (*App, error)
@@ -59,15 +54,9 @@
 	EnvironmentType string `json:"environment_type"`
 }
 
-<<<<<<< HEAD
-type TenantQuery struct {
-	Query         string
-	NextPageToken string
-=======
 type PageQuery struct {
 	PageSize      uint32 `url:"page_size,omitempty"`
 	NextPageToken string `url:"next_page_token,omitempty"`
->>>>>>> 9bc29bc9
 }
 
 type TenantPage struct {
