package api

import (
	"context"
)

//===========================================================================
// Service Interface
//===========================================================================

type TenantClient interface {
	Status(context.Context) (*StatusReply, error)
	SignUp(context.Context, *ContactInfo) error

	TenantList(context.Context, *PageQuery) (*TenantPage, error)
	TenantCreate(context.Context, *Tenant) (*Tenant, error)
	TenantDetail(ctx context.Context, id string) (*Tenant, error)
	TenantUpdate(context.Context, *Tenant) (*Tenant, error)
	TenantDelete(ctx context.Context, id string) error

	TenantMemberList(ctx context.Context, id string, in *PageQuery) (*TenantMemberPage, error)
	TenantMemberCreate(ctx context.Context, id string, in *Member) (*Member, error)

	MemberList(context.Context, *PageQuery) (*MemberPage, error)
	MemberCreate(context.Context, *Member) (*Member, error)
	MemberDetail(ctx context.Context, id string) (*Member, error)
	MemberUpdate(context.Context, *Member) (*Member, error)
	MemberDelete(ctx context.Context, id string) error

	TenantProjectList(ctx context.Context, id string, in *PageQuery) (*TenantProjectPage, error)
	TenantProjectCreate(ctx context.Context, id string, in *Project) (*Project, error)

	ProjectList(context.Context, *PageQuery) (*ProjectPage, error)
	ProjectCreate(context.Context, *Project) (*Project, error)
	ProjectDetail(ctx context.Context, id string) (*Project, error)
	ProjectUpdate(context.Context, *Project) (*Project, error)
	ProjectDelete(ctx context.Context, id string) error

	ProjectTopicList(ctx context.Context, id string, in *PageQuery) (*ProjectTopicPage, error)
	ProjectTopicCreate(ctx context.Context, id string, in *Topic) (*Topic, error)

	TopicList(context.Context, *PageQuery) (*TopicPage, error)
	TopicCreate(context.Context, *Topic) (*Topic, error)
	TopicDetail(ctx context.Context, id string) (*Topic, error)
	TopicUpdate(context.Context, *Topic) (*Topic, error)
	TopicDelete(ctx context.Context, id string) error

	ProjectAPIKeyList(ctx context.Context, id string, in *PageQuery) (*ProjectAPIKeyPage, error)
	ProjectAPIKeyCreate(ctx context.Context, id string, in *APIKey) (*APIKey, error)

	APIKeyList(context.Context, *PageQuery) (*APIKeyPage, error)
	APIKeyCreate(context.Context, *APIKey) (*APIKey, error)
	APIKeyDetail(ctx context.Context, id string) (*APIKey, error)
	APIKeyUpdate(context.Context, *APIKey) (*APIKey, error)
	APIKeyDelete(ctx context.Context, id string) error
}

//===========================================================================
// Top Level Requests and Responses
//===========================================================================

// Reply contains standard fields that are used for generic API responses and errors.
type Reply struct {
	Success bool   `json:"success"`
	Error   string `json:"error,omitempty"`
}

// Returned on status requests.
type StatusReply struct {
	Status  string `json:"status"`
	Uptime  string `json:"uptime,omitempty"`
	Version string `json:"version,omitempty"`
}

//===========================================================================
// Tenant Requests and Responses
//===========================================================================

type PageQuery struct {
	PageSize      uint32 `url:"page_size,omitempty"`
	NextPageToken string `url:"next_page_token,omitempty"`
}

type Tenant struct {
<<<<<<< HEAD
	ID              string `json:"id" uri:"id" binding:"required"`
=======
	ID              string `json:"id" uri:"id"`
>>>>>>> dcd674d0
	Name            string `json:"name"`
	EnvironmentType string `json:"environment_type"`
}

type TenantPage struct {
	Tenants       []*Tenant
	PrevPageToken string
	NextPageToken string
}

type TenantMemberPage struct {
	TenantID      string `json:"tenant_id"`
	TenantMembers []*Member
	PrevPageToken string
	NextPageToken string
}

type Member struct {
	ID   string `json:"id" uri:"id" binding:"required"`
	Name string `json:"name"`
	Role string `json:"role"`
}

type MemberPage struct {
	Members       []*Member
	PrevPageToken string
	NextPageToken string
}

type TenantProjectPage struct {
	TenantID       string `json:"id"`
	TenantProjects []*Project
	PrevPageToken  string
	NextPageToken  string
}

type Project struct {
	ID   string `json:"id" uri:"id" binding:"required"`
	Name string `json:"name"`
}

type ProjectPage struct {
	Projects      []*Project
	PrevPageToken string
	NextPageToken string
}

type ProjectTopicPage struct {
	ProjectID     string `json:"project_id"`
	TenantTopics  []*Topic
	PrevPageToken string
	NextPageToken string
}

type Topic struct {
	ID   string `json:"id" uri:"id" binding:"required"`
	Name string `json:"topic_name"`
}

type TopicPage struct {
	Topics        []*Topic
	PrevPageToken string
	NextPageToken string
}

type ProjectAPIKeyPage struct {
	ProjectID     string `json:"project_id"`
	APIKeys       []*APIKey
	PrevPageToken string
	NextPageToken string
}

type APIKey struct {
	ID           int      `json:"id,omitempty"`
	ClientID     string   `json:"client_id"`
	ClientSecret string   `json:"client_secret,omitempty"`
	Name         string   `json:"name"`
	Owner        string   `json:"owner,omitempty"`
	Permissions  []string `json:"permissions,omitempty"`
	Created      string   `json:"created,omitempty"`
	Modified     string   `json:"modified,omitempty"`
}

type APIKeyPage struct {
	APIKeys       []*APIKey
	PrevPageToken string
	NextPageToken string
}

// ContactInfo allows users to sign up for email notifications from SendGrid and is
// specifically used to allow users to request Ensign Private Beta access.
type ContactInfo struct {
	FirstName            string `json:"firstName"`
	LastName             string `json:"lastName"`
	Email                string `json:"email"`
	Country              string `json:"country"`
	Title                string `json:"title"`
	Organization         string `json:"organization"`
	CloudServiceProvider string `json:"cloudServiceProvider"`
}<|MERGE_RESOLUTION|>--- conflicted
+++ resolved
@@ -82,11 +82,7 @@
 }
 
 type Tenant struct {
-<<<<<<< HEAD
-	ID              string `json:"id" uri:"id" binding:"required"`
-=======
 	ID              string `json:"id" uri:"id"`
->>>>>>> dcd674d0
 	Name            string `json:"name"`
 	EnvironmentType string `json:"environment_type"`
 }
