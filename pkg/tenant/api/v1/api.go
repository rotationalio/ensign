--- conflicted
+++ resolved
@@ -22,13 +22,6 @@
 	MemberList(context.Context, *PageQuery) (*MemberPage, error)
 	MemberCreate(context.Context, *Member) (*Member, error)
 
-<<<<<<< HEAD
-	ProjectAPIKeyList(ctx context.Context, id string, in *PageQuery) (*ProjectAPIKeyPage, error)
-	ProjectAPIKeyCreate(ctx context.Context, id string, in *APIKey) (*APIKey, error)
-
-	APIKeyList(context.Context, *PageQuery) (*APIKeyPage, error)
-	APIKeyCreate(context.Context, *APIKey) (*APIKey, error)
-=======
 	TenantProjectList(ctx context.Context, id string, in *PageQuery) (*TenantProjectPage, error)
 	TenantProjectCreate(ctx context.Context, id string, in *Project) (*Project, error)
 
@@ -40,7 +33,12 @@
 
 	TopicList(context.Context, *PageQuery) (*TopicPage, error)
 	TopicCreate(context.Context, *Topic) (*Topic, error)
->>>>>>> 4be32f0e
+
+	ProjectAPIKeyList(ctx context.Context, id string, in *PageQuery) (*ProjectAPIKeyPage, error)
+	ProjectAPIKeyCreate(ctx context.Context, id string, in *APIKey) (*APIKey, error)
+
+	APIKeyList(context.Context, *PageQuery) (*APIKeyPage, error)
+	APIKeyCreate(context.Context, *APIKey) (*APIKey, error)
 }
 
 //===========================================================================
@@ -100,11 +98,6 @@
 	NextPageToken string
 }
 
-<<<<<<< HEAD
-type ProjectAPIKeyPage struct {
-	ProjectID     string `json:"project_id"`
-	APIKeys       []*APIKey
-=======
 type TenantProjectPage struct {
 	TenantID       string `json:"id"`
 	TenantProjects []*Project
@@ -126,26 +119,10 @@
 type ProjectTopicPage struct {
 	ProjectID     string `json:"project_id"`
 	TenantTopics  []*Topic
->>>>>>> 4be32f0e
 	PrevPageToken string
 	NextPageToken string
 }
 
-<<<<<<< HEAD
-type APIKey struct {
-	ID           int      `json:"id,omitempty"`
-	ClientID     string   `json:"client_id"`
-	ClientSecret string   `json:"client_secret,omitempty"`
-	Name         string   `json:"name"`
-	Owner        string   `json:"owner,omitempty"`
-	Permissions  []string `json:"permissions,omitempty"`
-	Created      string   `json:"created,omitempty"`
-	Modified     string   `json:"modified,omitempty"`
-}
-
-type APIKeyPage struct {
-	APIKeys       []*APIKey
-=======
 type Topic struct {
 	ID   string `json:"id" uri:"id" binding:"required"`
 	Name string `json:"topic_name"`
@@ -153,7 +130,29 @@
 
 type TopicPage struct {
 	Topics        []*Topic
->>>>>>> 4be32f0e
+	PrevPageToken string
+	NextPageToken string
+}
+
+type ProjectAPIKeyPage struct {
+	ProjectID     string `json:"project_id"`
+	APIKeys       []*APIKey
+	PrevPageToken string
+	NextPageToken string
+}
+
+type APIKey struct {
+	ID          int      `json:"id,omitempty"`
+	KeySecret   string   `json:"key_secret,omitempty"`
+	Name        string   `json:"name"`
+	Owner       string   `json:"owner,omitempty"`
+	Permissions []string `json:"permissions,omitempty"`
+	Created     string   `json:"created,omitempty"`
+	Modified    string   `json:"modified,omitempty"`
+}
+
+type APIKeyPage struct {
+	APIKeys       []*APIKey
 	PrevPageToken string
 	NextPageToken string
 }
