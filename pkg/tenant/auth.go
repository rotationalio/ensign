package tenant

import (
	"context"
	"fmt"
	"net/http"
	"time"

<<<<<<< HEAD
	"github.com/cenkalti/backoff/v4"
=======
	sentrygin "github.com/getsentry/sentry-go/gin"
>>>>>>> dcdcee71
	"github.com/gin-gonic/gin"
	qd "github.com/rotationalio/ensign/pkg/quarterdeck/api/v1"
	middleware "github.com/rotationalio/ensign/pkg/quarterdeck/middleware"
	"github.com/rotationalio/ensign/pkg/tenant/api/v1"
	"github.com/rotationalio/ensign/pkg/tenant/db"
	"github.com/rotationalio/ensign/pkg/utils/sendgrid"
<<<<<<< HEAD
	"github.com/rotationalio/ensign/pkg/utils/tasks"
=======
	"github.com/rotationalio/ensign/pkg/utils/sentry"
>>>>>>> dcdcee71
	"github.com/rotationalio/ensign/pkg/utils/ulids"
	"github.com/rs/zerolog/log"
)

// Lifetimes for CSRF token cookies that the server generates
const (
	protectLoginCSRFLifetime = time.Minute * 10
	authCSRFLifetime         = time.Hour * 12 // Should be longer than the access token lifetime
)

// Register is a publically accessible endpoint that allows new users to create an
// account via Quarterdeck by providing an email address and password.
//
// Route: POST /v1/register
func (s *Server) Register(c *gin.Context) {
	var err error
	ctx := c.Request.Context()

	// Parse the request body
	params := &api.RegisterRequest{}
	if err = c.BindJSON(params); err != nil {
		sentry.Warn(c).Err(err).Msg("could not parse register request")
		c.JSON(http.StatusBadRequest, api.ErrorResponse(api.ErrUnparsable))
		return
	}

	// Filter bad requests before they reach Quarterdeck
	// Note: This is a simple check to ensure that all required fields are present.
	if err = params.Validate(); err != nil {
		c.Error(err)
		c.JSON(http.StatusBadRequest, api.ErrorResponse(err))
		return
	}

	// Make the register request to Quarterdeck
	projectID := ulids.New()
	req := &qd.RegisterRequest{
		ProjectID:    projectID.String(),
		Name:         params.Name,
		Email:        params.Email,
		Password:     params.Password,
		PwCheck:      params.PwCheck,
		Organization: params.Organization,
		Domain:       params.Domain,
		AgreeToS:     params.AgreeToS,
		AgreePrivacy: params.AgreePrivacy,
	}

	var reply *qd.RegisterReply
	if reply, err = s.quarterdeck.Register(ctx, req); err != nil {
		sentry.Debug(c).Err(err).Msg("tracing quarterdeck error in tenant")
		api.ReplyQuarterdeckError(c, err)
		return
	}

	// Create member model for the new user
	member := &db.Member{
		ID:    reply.ID,
		OrgID: reply.OrgID,
		Name:  req.Name,
		Role:  reply.Role,
	}

	// Create a default tenant and project for the new user
	// Note: This method returns an error if the member model is invalid
<<<<<<< HEAD
	s.tasks.Queue(tasks.TaskFunc(func(ctx context.Context) error {
		return db.CreateUserResources(ctx, projectID, req.Organization, member)
	}), tasks.WithRetries(3),
		tasks.WithBackoff(backoff.NewExponentialBackOff()),
		tasks.WithError(fmt.Errorf("could not create default tenant and project for user %q", reply.ID.String())),
	)
=======
	if err = db.CreateUserResources(ctx, projectID, req.Organization, member); err != nil {
		sentry.Error(c).Str("user_id", reply.ID.String()).Err(err).Msg("could not create default tenant and project for new user")
		// TODO: Does this leave the user in a bad state? Can they still use the app?
	}
>>>>>>> dcdcee71

	// Add to SendGrid Ensign Marketing list in go routine
	// TODO: use worker queue to limit number of go routines for tasks like this
	// TODO: test in live integration tests to make sure this works
	hub := sentrygin.GetHubFromContext(c).Clone()
	go func() {
		contact := &sendgrid.Contact{
			Email: params.Email,
		}
		contact.ParseName(params.Name)

		if err := s.sendgrid.AddContact(contact); err != nil {
			log.Error().Err(err).Msg("could not add newly registered user to sendgrid ensign marketing list")
			if hub != nil {
				hub.CaptureException(err)
			}
		}
	}()

	// Return the response from Quarterdeck
	c.Status(http.StatusNoContent)
}

// Login is a publically accessible endpoint that allows users to login into their
// account via Quarterdeck and receive access and refresh tokens for future requests.
//
// Route: POST /v1/login
func (s *Server) Login(c *gin.Context) {
	var err error

	// Parse the request body
	params := &api.LoginRequest{}
	if err = c.BindJSON(params); err != nil {
		sentry.Warn(c).Err(err).Msg("could not parse login request")
		c.JSON(http.StatusBadRequest, api.ErrorResponse(api.ErrUnparsable))
		return
	}

	// Validate that required fields were provided
	if params.Email == "" || params.Password == "" {
		c.JSON(http.StatusBadRequest, api.ErrorResponse("missing email/password for login"))
		return
	}

	// Make the login request to Quarterdeck
	req := &qd.LoginRequest{
		Email:    params.Email,
		Password: params.Password,
	}

	var reply *qd.LoginReply
	if reply, err = s.quarterdeck.Login(c.Request.Context(), req); err != nil {
		sentry.Debug(c).Err(err).Msg("tracing quarterdeck error in tenant")
		api.ReplyQuarterdeckError(c, err)
		return
	}

	// TODO: Add user state checks and create required resources for first logins
	// (tenants, projects, etc.)

	// Protect the frontend from CSRF attacks by setting the double cookie tokens
	expiresAt := time.Now().Add(authCSRFLifetime)
	if err := middleware.SetDoubleCookieToken(c, s.conf.Auth.CookieDomain, expiresAt); err != nil {
		sentry.Error(c).Err(err).Msg("could not set csrf protection cookies")
		c.JSON(http.StatusInternalServerError, api.ErrorResponse("could not set cookies"))
		return
	}

	// Return the access and refresh tokens from Quarterdeck
	out := &api.AuthReply{
		AccessToken:  reply.AccessToken,
		RefreshToken: reply.RefreshToken,
		LastLogin:    reply.LastLogin,
	}
	c.JSON(http.StatusOK, out)
}

// Refresh is a publicly accessible endpoint that allows users to refresh their
// access token using their refresh token. This enables frontend clients to provide a
// seamless login experience for the user.
//
// Route: POST /v1/refresh
func (s *Server) Refresh(c *gin.Context) {
	var err error

	// Parse the request body
	params := &api.RefreshRequest{}
	if err = c.BindJSON(params); err != nil {
		sentry.Warn(c).Err(err).Msg("could not parse refresh request")
		c.JSON(http.StatusBadRequest, api.ErrorResponse(api.ErrUnparsable))
		return
	}

	// Validate that required fields were provided
	if params.RefreshToken == "" {
		c.JSON(http.StatusBadRequest, api.ErrorResponse("missing refresh token"))
		return
	}

	// Make the refresh request to Quarterdeck
	req := &qd.RefreshRequest{
		RefreshToken: params.RefreshToken,
	}
	var reply *qd.LoginReply
	if reply, err = s.quarterdeck.Refresh(c.Request.Context(), req); err != nil {
		sentry.Debug(c).Err(err).Msg("tracing quarterdeck error in tenant")
		api.ReplyQuarterdeckError(c, err)
		return
	}

	// Protect the frontend from CSRF attacks by setting the double cookie tokens
	expiresAt := time.Now().Add(authCSRFLifetime)
	if err := middleware.SetDoubleCookieToken(c, s.conf.Auth.CookieDomain, expiresAt); err != nil {
		sentry.Error(c).Err(err).Msg("could not set csrf protection cookies")
		c.JSON(http.StatusInternalServerError, api.ErrorResponse("could not set cookies"))
		return
	}

	// Return the access and refresh tokens from Quarterdeck
	out := &api.AuthReply{
		AccessToken:  reply.AccessToken,
		RefreshToken: reply.RefreshToken,
		LastLogin:    reply.LastLogin,
	}
	c.JSON(http.StatusOK, out)
}

// ProtectLogin prepares the front-end for login by setting the double cookie
// tokens for CSRF protection.
func (s *Server) ProtectLogin(c *gin.Context) {
	expiresAt := time.Now().Add(protectLoginCSRFLifetime)
	if err := middleware.SetDoubleCookieToken(c, s.conf.Auth.CookieDomain, expiresAt); err != nil {
		sentry.Error(c).Err(err).Msg("could not set csrf login protection cookies")
		c.JSON(http.StatusInternalServerError, api.ErrorResponse("could not set cookies"))
		return
	}
	c.JSON(http.StatusOK, &api.Reply{Success: true})
}

// VerifyEmail is a publicly accessible endpoint that allows users to verify their
// email address by supplying a token that was sent to their email address. If the
// token has already been verified, this endpoint returns a 202 Accepted response.
//
// Route: POST /v1/verify
func (s *Server) VerifyEmail(c *gin.Context) {
	var (
		err    error
		params *api.VerifyRequest
	)

	// Parse the request body
	if err = c.BindJSON(&params); err != nil {
		sentry.Warn(c).Err(err).Msg("could not parse verify email request")
		c.JSON(http.StatusBadRequest, api.ErrorResponse(api.ErrUnparsable))
		return
	}

	// Validate that required fields were provided
	if params.Token == "" {
		c.JSON(http.StatusBadRequest, api.ErrorResponse("missing token in request"))
		return
	}

	// Make the verify request to Quarterdeck
	req := &qd.VerifyRequest{
		Token: params.Token,
	}
	if err = s.quarterdeck.VerifyEmail(c.Request.Context(), req); err != nil {
		sentry.Debug(c).Err(err).Msg("tracing quarterdeck error in tenant")
		api.ReplyQuarterdeckError(c, err)
		return
	}

	// Note: This obscures 202 Accepted responses as 200 OK responses which prevents
	// the user from being able to tell if they were already verified. To allow the
	// user to distinguish between the two we would have to return an error or modify
	// the response body to include that information.
	c.JSON(http.StatusOK, &api.Reply{Success: true})
}<|MERGE_RESOLUTION|>--- conflicted
+++ resolved
@@ -6,22 +6,16 @@
 	"net/http"
 	"time"
 
-<<<<<<< HEAD
 	"github.com/cenkalti/backoff/v4"
-=======
 	sentrygin "github.com/getsentry/sentry-go/gin"
->>>>>>> dcdcee71
 	"github.com/gin-gonic/gin"
 	qd "github.com/rotationalio/ensign/pkg/quarterdeck/api/v1"
 	middleware "github.com/rotationalio/ensign/pkg/quarterdeck/middleware"
 	"github.com/rotationalio/ensign/pkg/tenant/api/v1"
 	"github.com/rotationalio/ensign/pkg/tenant/db"
 	"github.com/rotationalio/ensign/pkg/utils/sendgrid"
-<<<<<<< HEAD
+	"github.com/rotationalio/ensign/pkg/utils/sentry"
 	"github.com/rotationalio/ensign/pkg/utils/tasks"
-=======
-	"github.com/rotationalio/ensign/pkg/utils/sentry"
->>>>>>> dcdcee71
 	"github.com/rotationalio/ensign/pkg/utils/ulids"
 	"github.com/rs/zerolog/log"
 )
@@ -86,20 +80,13 @@
 	}
 
 	// Create a default tenant and project for the new user
-	// Note: This method returns an error if the member model is invalid
-<<<<<<< HEAD
+	// Note: This task will error if the member model is invalid
 	s.tasks.Queue(tasks.TaskFunc(func(ctx context.Context) error {
 		return db.CreateUserResources(ctx, projectID, req.Organization, member)
 	}), tasks.WithRetries(3),
 		tasks.WithBackoff(backoff.NewExponentialBackOff()),
-		tasks.WithError(fmt.Errorf("could not create default tenant and project for user %q", reply.ID.String())),
+		tasks.WithError(c, fmt.Errorf("could not create default tenant and project for new user %s", reply.ID.String())),
 	)
-=======
-	if err = db.CreateUserResources(ctx, projectID, req.Organization, member); err != nil {
-		sentry.Error(c).Str("user_id", reply.ID.String()).Err(err).Msg("could not create default tenant and project for new user")
-		// TODO: Does this leave the user in a bad state? Can they still use the app?
-	}
->>>>>>> dcdcee71
 
 	// Add to SendGrid Ensign Marketing list in go routine
 	// TODO: use worker queue to limit number of go routines for tasks like this
