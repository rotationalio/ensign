package tenant

import (
	"net/http"
	"strings"
	"time"

	"github.com/gin-gonic/gin"
	qd "github.com/rotationalio/ensign/pkg/quarterdeck/api/v1"
	middleware "github.com/rotationalio/ensign/pkg/quarterdeck/middleware"
	"github.com/rotationalio/ensign/pkg/tenant/api/v1"
	"github.com/rotationalio/ensign/pkg/tenant/db"
	"github.com/rotationalio/ensign/pkg/utils/ulid"
	"github.com/rs/zerolog/log"
)

// Set the maximum age of login protection cookies.
const doubleCookiesMaxAge = time.Minute * 10

// Register is a publically accessible endpoint that allows new users to create an
// account via Quarterdeck by providing an email address and password.
//
// Route: POST /v1/register
func (s *Server) Register(c *gin.Context) {
	var err error
	ctx := c.Request.Context()

	// Parse the request body
	params := &api.RegisterRequest{}
	if err = c.BindJSON(params); err != nil {
		log.Warn().Err(err).Msg("could not parse request body")
		c.JSON(http.StatusBadRequest, api.ErrorResponse("could not parse register request"))
		return
	}

	// Filter bad requests before they reach Quarterdeck
	// Note: This is a simple check to ensure that all required fields are present.
	if err = params.Validate(); err != nil {
		log.Warn().Err(err).Msg("missing required fields")
		c.JSON(http.StatusBadRequest, api.ErrorResponse(err))
		return
	}

	// Make the register request to Quarterdeck
	req := &qd.RegisterRequest{
		Name:     params.Name,
		Email:    params.Email,
		Password: params.Password,
		PwCheck:  params.PwCheck,
	}

<<<<<<< HEAD
	// TODO: Handle error status codes returned by Quarterdeck
	projectID := ulid.New()
=======
>>>>>>> d2030bc8
	var reply *qd.RegisterReply
	if reply, err = s.quarterdeck.Register(ctx, projectID.String(), req); err != nil {
		log.Error().Err(err).Msg("could not register user")
		c.JSON(qd.ErrorStatus(err), api.ErrorResponse("could not complete registration"))
		return
	}

	// TODO: Send verification email to the provided email address

	// Create a partial member record for the new user
	// Note: Tenant ID is not populated because it hasn't been created yet
	member := &db.Member{
		OrgID: reply.OrgID,
		Name:  req.Name,
		Role:  reply.Role,
	}

	// Create a default tenant and project for the new user
	// Note: This method returns an error if the member model is invalid
	if err = db.CreateUserResources(ctx, projectID, member); err != nil {
		log.Error().Str("user_id", reply.ID.String()).Err(err).Msg("could not create default tenant and project for new user")
		// TODO: Does this leave the user in a bad state? Can they still use the app?
	}

	// Add to SendGrid Ensign Marketing list in go routine
	// TODO: use worker queue to limit number of go routines for tasks like this
	// TODO: test in live integration tests to make sure this works
	if s.conf.SendGrid.Enabled() {
		go func() {
			name := strings.Split(params.Name, "")
			contact := &sgContact{
				Email:     params.Email,
				FirstName: name[0],
			}
			if len(name) > 1 {
				contact.LastName = strings.Join(name[1:], " ")
			}

			if err := s.AddContactToSendGrid(contact); err != nil {
				log.Warn().Err(err).Msg("could not add newly registered user to sendgrid ensign marketing list")
			}
		}()
	}

	// Return the response from Quarterdeck
	c.Status(http.StatusNoContent)
}

// Login is a publically accessible endpoint that allows users to login into their
// account via Quarterdeck and receive access and refresh tokens for future requests.
//
// Route: POST /v1/login
func (s *Server) Login(c *gin.Context) {
	var err error

	// Parse the request body
	params := &api.LoginRequest{}
	if err = c.BindJSON(params); err != nil {
		log.Warn().Err(err).Msg("could not parse request body")
		c.JSON(http.StatusBadRequest, api.ErrorResponse("could not parse login request"))
		return
	}

	// Validate that required fields were provided
	if params.Email == "" || params.Password == "" {
		c.JSON(http.StatusBadRequest, api.ErrorResponse("missing email/password for login"))
		return
	}

	// Make the login request to Quarterdeck
	req := &qd.LoginRequest{
		Email:    params.Email,
		Password: params.Password,
	}

	var reply *qd.LoginReply
	if reply, err = s.quarterdeck.Login(c.Request.Context(), req); err != nil {
		log.Error().Err(err).Msg("could not login user")
		c.JSON(qd.ErrorStatus(err), api.ErrorResponse("could not complete login"))
		return
	}

	// TODO: Add user state checks and create required resources for first logins
	// (tenants, projects, etc.)

	// Protect the frontend from CSRF attacks by setting the double cookie tokens
	expiresAt := time.Now().Add(doubleCookiesMaxAge)
	if err := middleware.SetDoubleCookieToken(c, s.conf.Auth.CookieDomain, expiresAt); err != nil {
		log.Error().Err(err).Msg("could not set cookies on login reply")
		c.JSON(http.StatusInternalServerError, api.ErrorResponse("could not set cookies"))
		return
	}

	// Return the access and refresh tokens from Quarterdeck
	out := &api.AuthReply{
		AccessToken:  reply.AccessToken,
		RefreshToken: reply.RefreshToken,
	}
	c.JSON(http.StatusOK, out)
}

// Refresh is a publically accessible endpoint that allows users to refresh their
// access token using their refresh token. This enables frontend clients to provide a
// seamless login experience for the user.
//
// Route: POST /v1/refresh
func (s *Server) Refresh(c *gin.Context) {
	var err error

	// Parse the request body
	params := &api.RefreshRequest{}
	if err = c.BindJSON(params); err != nil {
		log.Warn().Err(err).Msg("could not parse request body")
		c.JSON(http.StatusBadRequest, api.ErrorResponse("could not parse refresh request"))
		return
	}

	// Validate that required fields were provided
	if params.RefreshToken == "" {
		c.JSON(http.StatusBadRequest, api.ErrorResponse("missing refresh token"))
		return
	}

	// Make the refresh request to Quarterdeck
	req := &qd.RefreshRequest{
		RefreshToken: params.RefreshToken,
	}
	var reply *qd.LoginReply
	if reply, err = s.quarterdeck.Refresh(c.Request.Context(), req); err != nil {
		log.Error().Err(err).Msg("could not refresh user access token")
		c.JSON(qd.ErrorStatus(err), api.ErrorResponse("could not complete refresh"))
		return
	}

	// Return the access and refresh tokens from Quarterdeck
	out := &api.AuthReply{
		AccessToken:  reply.AccessToken,
		RefreshToken: reply.RefreshToken,
	}
	c.JSON(http.StatusOK, out)
}

// ProtectLogin prepares the front-end for login by setting the double cookie
// tokens for CSRF protection.
func (s *Server) ProtectLogin(c *gin.Context) {
	expiresAt := time.Now().Add(doubleCookiesMaxAge)
	if err := middleware.SetDoubleCookieToken(c, s.conf.Auth.CookieDomain, expiresAt); err != nil {
		log.Error().Err(err).Msg("could not set cookies")
		c.JSON(http.StatusInternalServerError, api.ErrorResponse("could not set cookies"))
		return
	}
	c.JSON(http.StatusOK, &api.Reply{Success: true})
}<|MERGE_RESOLUTION|>--- conflicted
+++ resolved
@@ -49,11 +49,7 @@
 		PwCheck:  params.PwCheck,
 	}
 
-<<<<<<< HEAD
-	// TODO: Handle error status codes returned by Quarterdeck
 	projectID := ulid.New()
-=======
->>>>>>> d2030bc8
 	var reply *qd.RegisterReply
 	if reply, err = s.quarterdeck.Register(ctx, projectID.String(), req); err != nil {
 		log.Error().Err(err).Msg("could not register user")
