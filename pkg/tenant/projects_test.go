--- conflicted
+++ resolved
@@ -111,7 +111,6 @@
 	}
 }
 
-<<<<<<< HEAD
 func (suite *tenantTestSuite) TestTenantProjectCreate() {
 	require := suite.Require()
 	ctx, cancel := context.WithTimeout(context.Background(), 5*time.Second)
@@ -145,7 +144,7 @@
 	suite.requireError(err, http.StatusUnauthorized, "user does not have permission to perform this operation", "expected error when user does not have permissions")
 
 	// Set valid permissions for the rest of the tests
-	claims.Permissions = []string{tenant.WriteTenantPermission}
+	claims.Permissions = []string{perms.EditProjects}
 	require.NoError(suite.SetClientCredentials(claims), "could not set client credentials")
 
 	// Should return an error if tenant id is not a valid ULID.
@@ -171,8 +170,6 @@
 	require.Equal(req.Name, project.Name, "project name should match")
 }
 
-=======
->>>>>>> c59e0644
 func (suite *tenantTestSuite) TestProjectList() {
 	require := suite.Require()
 	ctx, cancel := context.WithTimeout(context.Background(), 5*time.Second)
@@ -275,7 +272,6 @@
 	suite.requireError(err, http.StatusInternalServerError, "could not parse org id", "expected error when org id is missing or not a valid ulid")
 }
 
-<<<<<<< HEAD
 func (suite *tenantTestSuite) TestProjectCreate() {
 	require := suite.Require()
 	ctx, cancel := context.WithTimeout(context.Background(), 5*time.Second)
@@ -294,7 +290,6 @@
 	claims := &tokens.Claims{
 		Name:        "Leopold Wentzel",
 		Email:       "leopold.wentzel@gmail.com",
-		OrgID:       "01GMBVR86186E0EKCHQK4ESJB1",
 		Permissions: []string{"write:nothing"},
 	}
 
@@ -309,7 +304,7 @@
 	suite.requireError(err, http.StatusUnauthorized, "user does not have permission to perform this operation", "expected error when user does not have correct permissions")
 
 	// Set valid permissions for the rest of the tests
-	claims.Permissions = []string{tenant.WriteProjectPermission}
+	claims.Permissions = []string{perms.EditProjects}
 	require.NoError(suite.SetClientCredentials(claims), "could not set client credentials")
 
 	// Should return an error if a project ID exists.
@@ -325,27 +320,11 @@
 		Name: "project001",
 	}
 
-	rep, err := suite.client.ProjectCreate(ctx, req)
+	project, err := suite.client.ProjectCreate(ctx, req)
 	require.NoError(err, "could not add project")
-	require.NotEmpty(rep.ID, "expected non-zero ulid to be populated")
-	require.Equal(req.Name, rep.Name, "expected project name to match")
-
-	// Create a test fixture.
-	test := &tokens.Claims{
-		Name:        "Leopold Wentzel",
-		Email:       "leopold.wentzel@gmail.com",
-		OrgID:       "",
-		Permissions: []string{tenant.WriteProjectPermission},
-	}
-
-	// User org id is required.
-	require.NoError(suite.SetClientCredentials(test))
-	_, err = suite.client.ProjectCreate(ctx, &api.Project{})
-	suite.requireError(err, http.StatusInternalServerError, "could not parse org id", "expected error when org id is missing or not a valid ulid")
+	require.Equal(req.Name, project.Name)
 }
 
-=======
->>>>>>> c59e0644
 func (suite *tenantTestSuite) TestProjectDetail() {
 	require := suite.Require()
 	ctx, cancel := context.WithTimeout(context.Background(), 5*time.Second)
@@ -555,115 +534,4 @@
 
 	err = suite.client.ProjectDelete(ctx, "01GKKYAWC4PA72YC53RVXAEC67")
 	suite.requireError(err, http.StatusNotFound, "could not delete project", "expected error when project ID is not found")
-}
-
-func (suite *tenantTestSuite) TestTenantProjectCreate() {
-	require := suite.Require()
-	ctx, cancel := context.WithTimeout(context.Background(), 5*time.Second)
-	tenantID := ulids.New().String()
-	defer cancel()
-
-	// Connect to mock trtl database.
-	trtl := db.GetMock()
-	defer trtl.Reset()
-
-	// Call the OnPut method and return a PutReply
-	trtl.OnPut = func(ctx context.Context, pr *pb.PutRequest) (*pb.PutReply, error) {
-		return &pb.PutReply{}, nil
-	}
-
-	// Set the initial claims fixture
-	claims := &tokens.Claims{
-		Name:        "Leopold Wentzel",
-		Email:       "leopold.wentzel@gmail.com",
-		Permissions: []string{"write:nothing"},
-	}
-
-	// Endpoint must be authenticated
-	require.NoError(suite.SetClientCSRFProtection(), "could not set csrf protection")
-	_, err := suite.client.TenantProjectCreate(ctx, "tenantID", &api.Project{ID: "", Name: "project001"})
-	suite.requireError(err, http.StatusUnauthorized, "this endpoint requires authentication", "expected error when user is not authenticated")
-
-	// User must have the correct permissions
-	require.NoError(suite.SetClientCredentials(claims), "could not set client claims")
-	_, err = suite.client.TenantProjectCreate(ctx, "tenantID", &api.Project{ID: "", Name: "project001"})
-	suite.requireError(err, http.StatusUnauthorized, "user does not have permission to perform this operation", "expected error when user does not have permissions")
-
-	// Set valid permissions for the rest of the tests
-	claims.Permissions = []string{perms.EditProjects}
-	require.NoError(suite.SetClientCredentials(claims), "could not set client credentials")
-
-	// Should return an error if tenant id is not a valid ULID.
-	_, err = suite.client.TenantProjectCreate(ctx, "tenantID", &api.Project{ID: "", Name: "project001"})
-	suite.requireError(err, http.StatusBadRequest, "could not parse tenant id", "expected error when tenant id does not exist")
-
-	// Should return an error if the project ID exists.
-	_, err = suite.client.TenantProjectCreate(ctx, tenantID, &api.Project{ID: "01GKKYAWC4PA72YC53RVXAEC67", Name: "project001"})
-	suite.requireError(err, http.StatusBadRequest, "project id cannot be specified on create", "expected error when project id exists")
-
-	// Should return an error if the project name does not exist.
-	_, err = suite.client.TenantProjectCreate(ctx, tenantID, &api.Project{ID: "", Name: ""})
-	suite.requireError(err, http.StatusBadRequest, "project name is required", "expected error when project name does not exist")
-
-	// Create a project test fixture.
-	req := &api.Project{
-		Name: "project001",
-	}
-
-	project, err := suite.client.TenantProjectCreate(ctx, tenantID, req)
-	require.NoError(err, "could not add project")
-	require.Equal(req.Name, project.Name, "project name should match")
-}
-
-func (suite *tenantTestSuite) TestProjectCreate() {
-	require := suite.Require()
-	ctx, cancel := context.WithTimeout(context.Background(), 5*time.Second)
-	defer cancel()
-
-	// Connect to mock trtl database.
-	trtl := db.GetMock()
-	defer trtl.Reset()
-
-	// Call the OnPut method and return a PutReply.
-	trtl.OnPut = func(ctx context.Context, pr *pb.PutRequest) (*pb.PutReply, error) {
-		return &pb.PutReply{}, nil
-	}
-
-	// Set the initial claims fixture.
-	claims := &tokens.Claims{
-		Name:        "Leopold Wentzel",
-		Email:       "leopold.wentzel@gmail.com",
-		Permissions: []string{"write:nothing"},
-	}
-
-	// Endpoint must be authenticated
-	require.NoError(suite.SetClientCSRFProtection(), "could not set csrf protection")
-	_, err := suite.client.ProjectCreate(ctx, &api.Project{ID: "", Name: "project001"})
-	suite.requireError(err, http.StatusUnauthorized, "this endpoint requires authentication", "expected error when user is not authenticated")
-
-	// User must have the correct permissions
-	require.NoError(suite.SetClientCredentials(claims), "could not set client claims")
-	_, err = suite.client.ProjectCreate(ctx, &api.Project{ID: "", Name: "project001"})
-	suite.requireError(err, http.StatusUnauthorized, "user does not have permission to perform this operation", "expected error when user does not have correct permissions")
-
-	// Set valid permissions for the rest of the tests
-	claims.Permissions = []string{perms.EditProjects}
-	require.NoError(suite.SetClientCredentials(claims), "could not set client credentials")
-
-	// Should return an error if a project ID exists.
-	_, err = suite.client.ProjectCreate(ctx, &api.Project{ID: "01GKKYAWC4PA72YC53RVXAEC67", Name: "project001"})
-	suite.requireError(err, http.StatusBadRequest, "project id cannot be specified on create", "expected error when project id exists")
-
-	// Should return an error if a project name does not exist.
-	_, err = suite.client.ProjectCreate(ctx, &api.Project{ID: "", Name: ""})
-	suite.requireError(err, http.StatusBadRequest, "project name is required", "expected error when project name does not exist")
-
-	// Create a project test fixture.
-	req := &api.Project{
-		Name: "project001",
-	}
-
-	project, err := suite.client.ProjectCreate(ctx, req)
-	require.NoError(err, "could not add project")
-	require.Equal(req.Name, project.Name)
 }