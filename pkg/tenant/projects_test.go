--- conflicted
+++ resolved
@@ -111,64 +111,6 @@
 	}
 }
 
-func (suite *tenantTestSuite) TestTenantProjectCreate() {
-	require := suite.Require()
-	ctx, cancel := context.WithTimeout(context.Background(), 5*time.Second)
-	tenantID := ulids.New().String()
-	defer cancel()
-
-	// Connect to mock trtl database.
-	trtl := db.GetMock()
-	defer trtl.Reset()
-
-	// Call the OnPut method and return a PutReply
-	trtl.OnPut = func(ctx context.Context, pr *pb.PutRequest) (*pb.PutReply, error) {
-		return &pb.PutReply{}, nil
-	}
-
-	// Set the initial claims fixture
-	claims := &tokens.Claims{
-		Name:        "Leopold Wentzel",
-		Email:       "leopold.wentzel@gmail.com",
-		Permissions: []string{"write:nothing"},
-	}
-
-	// Endpoint must be authenticated
-	require.NoError(suite.SetClientCSRFProtection(), "could not set csrf protection")
-	_, err := suite.client.TenantProjectCreate(ctx, "tenantID", &api.Project{ID: "", Name: "project001"})
-	suite.requireError(err, http.StatusUnauthorized, "this endpoint requires authentication", "expected error when user is not authenticated")
-
-	// User must have the correct permissions
-	require.NoError(suite.SetClientCredentials(claims), "could not set client claims")
-	_, err = suite.client.TenantProjectCreate(ctx, "tenantID", &api.Project{ID: "", Name: "project001"})
-	suite.requireError(err, http.StatusUnauthorized, "user does not have permission to perform this operation", "expected error when user does not have permissions")
-
-	// Set valid permissions for the rest of the tests
-	claims.Permissions = []string{tenant.WriteTenantPermission}
-	require.NoError(suite.SetClientCredentials(claims), "could not set client credentials")
-
-	// Should return an error if tenant id is not a valid ULID.
-	_, err = suite.client.TenantProjectCreate(ctx, "tenantID", &api.Project{ID: "", Name: "project001"})
-	suite.requireError(err, http.StatusBadRequest, "could not parse tenant id", "expected error when tenant id does not exist")
-
-	// Should return an error if the project ID exists.
-	_, err = suite.client.TenantProjectCreate(ctx, tenantID, &api.Project{ID: "01GKKYAWC4PA72YC53RVXAEC67", Name: "project001"})
-	suite.requireError(err, http.StatusBadRequest, "project id cannot be specified on create", "expected error when project id exists")
-
-	// Should return an error if the project name does not exist.
-	_, err = suite.client.TenantProjectCreate(ctx, tenantID, &api.Project{ID: "", Name: ""})
-	suite.requireError(err, http.StatusBadRequest, "project name is required", "expected error when project name does not exist")
-
-	// Create a project test fixture.
-	req := &api.Project{
-		Name: "project001",
-	}
-
-	project, err := suite.client.TenantProjectCreate(ctx, tenantID, req)
-	require.NoError(err, "could not add project")
-	require.Equal(req.Name, project.Name, "project name should match")
-}
-
 func (suite *tenantTestSuite) TestProjectList() {
 	require := suite.Require()
 	ctx, cancel := context.WithTimeout(context.Background(), 5*time.Second)
@@ -262,7 +204,7 @@
 		Name:        "Leopold Wentzel",
 		Email:       "leopold.wentzel@gmail.com",
 		OrgID:       "",
-		Permissions: []string{tenant.ReadProjectPermission},
+		Permissions: []string{perms.ReadProjects},
 	}
 
 	// User org id is required.
@@ -271,59 +213,6 @@
 	suite.requireError(err, http.StatusInternalServerError, "could not parse org id", "expected error when org id is missing or not a valid ulid")
 }
 
-func (suite *tenantTestSuite) TestProjectCreate() {
-	require := suite.Require()
-	ctx, cancel := context.WithTimeout(context.Background(), 5*time.Second)
-	defer cancel()
-
-	// Connect to mock trtl database.
-	trtl := db.GetMock()
-	defer trtl.Reset()
-
-	// Call the OnPut method and return a PutReply.
-	trtl.OnPut = func(ctx context.Context, pr *pb.PutRequest) (*pb.PutReply, error) {
-		return &pb.PutReply{}, nil
-	}
-
-	// Set the initial claims fixture.
-	claims := &tokens.Claims{
-		Name:        "Leopold Wentzel",
-		Email:       "leopold.wentzel@gmail.com",
-		Permissions: []string{"write:nothing"},
-	}
-
-	// Endpoint must be authenticated
-	require.NoError(suite.SetClientCSRFProtection(), "could not set csrf protection")
-	_, err := suite.client.ProjectCreate(ctx, &api.Project{ID: "", Name: "project001"})
-	suite.requireError(err, http.StatusUnauthorized, "this endpoint requires authentication", "expected error when user is not authenticated")
-
-	// User must have the correct permissions
-	require.NoError(suite.SetClientCredentials(claims), "could not set client claims")
-	_, err = suite.client.ProjectCreate(ctx, &api.Project{ID: "", Name: "project001"})
-	suite.requireError(err, http.StatusUnauthorized, "user does not have permission to perform this operation", "expected error when user does not have correct permissions")
-
-	// Set valid permissions for the rest of the tests
-	claims.Permissions = []string{tenant.WriteProjectPermission}
-	require.NoError(suite.SetClientCredentials(claims), "could not set client credentials")
-
-	// Should return an error if a project ID exists.
-	_, err = suite.client.ProjectCreate(ctx, &api.Project{ID: "01GKKYAWC4PA72YC53RVXAEC67", Name: "project001"})
-	suite.requireError(err, http.StatusBadRequest, "project id cannot be specified on create", "expected error when project id exists")
-
-	// Should return an error if a project name does not exist.
-	_, err = suite.client.ProjectCreate(ctx, &api.Project{ID: "", Name: ""})
-	suite.requireError(err, http.StatusBadRequest, "project name is required", "expected error when project name does not exist")
-
-	// Create a project test fixture.
-	req := &api.Project{
-		Name: "project001",
-	}
-
-	project, err := suite.client.ProjectCreate(ctx, req)
-	require.NoError(err, "could not add project")
-	require.Equal(req.Name, project.Name)
-}
-
 func (suite *tenantTestSuite) TestProjectDetail() {
 	require := suite.Require()
 	ctx, cancel := context.WithTimeout(context.Background(), 5*time.Second)
@@ -533,7 +422,6 @@
 
 	err = suite.client.ProjectDelete(ctx, "01GKKYAWC4PA72YC53RVXAEC67")
 	suite.requireError(err, http.StatusNotFound, "could not delete project", "expected error when project ID is not found")
-<<<<<<< HEAD
 }
 
 func (suite *tenantTestSuite) TestTenantProjectCreate() {
@@ -645,6 +533,4 @@
 	project, err := suite.client.ProjectCreate(ctx, req)
 	require.NoError(err, "could not add project")
 	require.Equal(req.Name, project.Name)
-=======
->>>>>>> 03989a97
 }