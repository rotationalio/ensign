--- conflicted
+++ resolved
@@ -190,11 +190,7 @@
 		Name:        "Leopold Wentzel",
 		Email:       "leopold.wentzel@gmail.com",
 		OrgID:       "",
-<<<<<<< HEAD
-		Permissions: []string{tenant.WriteTenantPermission},
-=======
 		Permissions: []string{perms.EditOrganizations},
->>>>>>> 547d42b6
 	}
 
 	// User org id is required.
