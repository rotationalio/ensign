package tenant

import (
	"context"
	"errors"
	"net/http"

	"github.com/gin-gonic/gin"
	"github.com/oklog/ulid/v2"
	qd "github.com/rotationalio/ensign/pkg/quarterdeck/api/v1"
	"github.com/rotationalio/ensign/pkg/quarterdeck/middleware"
	"github.com/rotationalio/ensign/pkg/tenant/api/v1"
	"github.com/rotationalio/ensign/pkg/tenant/db"
<<<<<<< HEAD
	pg "github.com/rotationalio/ensign/pkg/utils/pagination"
=======
	"github.com/rotationalio/ensign/pkg/utils/sentry"
>>>>>>> 806bc138
	"github.com/rotationalio/ensign/pkg/utils/ulids"
)

// TenantList retrieves tenants assigned to a specified organization and
// returns a 200 OK response.
//
// Route: /tenant
func (s *Server) TenantList(c *gin.Context) {
	var (
		err             error
		orgID, tenantID ulid.ULID
		query           *api.PageQuery
		next, prev      *pg.Cursor
	)

	// Tenants exist on organizations
	if orgID = orgIDFromContext(c); ulids.IsZero(orgID) {
		return
	}

	if err = c.BindQuery(&query); err != nil {
		log.Error().Err(err).Msg("could not parse query request")
		c.JSON(http.StatusBadRequest, api.ErrorResponse("could not parse query request"))
		return
	}

	if query.ID != "" {
		if tenantID, err = ulid.Parse(query.ID); err != nil {
			c.JSON(http.StatusBadRequest, api.ErrorResponse("invalid tenant ID"))
			return
		}
	}

	if query.NextPageToken != "" {
		if prev, err = pg.Parse(query.NextPageToken); err != nil {
			c.JSON(http.StatusBadRequest, api.ErrorResponse("could not parse next page token"))
			return
		}
	} else {
		prev = pg.New("", "", int32(query.PageSize))
	}

	// Get tenants from the database and return a 500 response if not successful.
	var tenants []*db.Tenant
<<<<<<< HEAD
	if tenants, next, err = db.ListTenants(c.Request.Context(), orgID, tenantID, prev); err != nil {
		log.Error().Err(err).Msg("could not fetch tenants from database")
=======
	if tenants, err = db.ListTenants(c.Request.Context(), orgID); err != nil {
		sentry.Error(c).Err(err).Msg("could not list tenants in database")
>>>>>>> 806bc138
		c.JSON(http.StatusInternalServerError, api.ErrorResponse("could not list tenants"))
		return
	}

	// Build the response
	out := &api.TenantPage{Tenants: make([]*api.Tenant, 0)}

	// Loop over db.Tenant and retrieve each tenant.
	for _, dbTenant := range tenants {
		out.Tenants = append(out.Tenants, dbTenant.ToAPI())
	}

	if next != nil {
		if out.NextPageToken, err = next.NextPageToken(); err != nil {
			log.Error().Err(err).Msg("could not set next page token")
			c.JSON(http.StatusInternalServerError, api.ErrorResponse("could not list tenants"))
			return
		}
	}

	c.JSON(http.StatusOK, out)
}

// TenantCreate adds a new tenant to the database
// and returns a 201 StatusCreated response.
//
// Route: /tenant
func (s *Server) TenantCreate(c *gin.Context) {
	var (
		err   error
		t     *api.Tenant
		orgID ulid.ULID
	)

	// Tenants exist on organizations
	if orgID = orgIDFromContext(c); ulids.IsZero(orgID) {
		return
	}

	// Bind the user request with JSON and return a 400 response if binding
	// is not successful.
	if err = c.BindJSON(&t); err != nil {
		sentry.Warn(c).Err(err).Msg("could not parse tenant create request")
		c.JSON(http.StatusBadRequest, api.ErrorResponse(api.ErrUnparsable))
		return
	}

	// Verify that a tenant ID does not exist and return a 400 response if the
	// tenant id exists.
	if t.ID != "" {
		c.JSON(http.StatusBadRequest, api.ErrorResponse("tenant id cannot be specified on create"))
		return
	}

	// Verify that a tenant name has been provided and return a 400 response
	// if the tenant name does not exist.
	if t.Name == "" {
		c.JSON(http.StatusBadRequest, api.ErrorResponse("tenant name is required"))
		return
	}

	// Verify that an environment type has been provided and return a 400 response
	// if the tenant environment type does not exist.
	if t.EnvironmentType == "" {
		c.JSON(http.StatusBadRequest, api.ErrorResponse("tenant environment type is required"))
		return
	}

	tenant := &db.Tenant{
		OrgID:           orgID,
		Name:            t.Name,
		EnvironmentType: t.EnvironmentType,
	}

	if err = db.CreateTenant(c.Request.Context(), tenant); err != nil {
		sentry.Error(c).Err(err).Msg("could not create tenant in database")
		c.JSON(http.StatusInternalServerError, api.ErrorResponse("could not add tenant"))
		return
	}

	c.JSON(http.StatusCreated, tenant.ToAPI())
}

// TenantDetail retrieves a summary detail of a tenant by its ID and
// returns a 200 OK response.
//
// Route: /tenant/:tenantID
func (s *Server) TenantDetail(c *gin.Context) {
	var err error

	// Tenants exist in organizations
	// This method handles the logging and error response
	var orgID ulid.ULID
	if orgID = orgIDFromContext(c); ulids.IsZero(orgID) {
		return
	}

	// Get the tenant ID from the URL and return a 400 if the
	// tenant does not exist.
	var tenantID ulid.ULID
	if tenantID, err = ulid.Parse(c.Param("tenantID")); err != nil {
		sentry.Warn(c).Err(err).Str("tenantID", c.Param("tenantID")).Msg("could not parse tenant id")
		c.JSON(http.StatusNotFound, api.ErrorResponse("tenant not found"))
		return
	}

	// Get the specified tenant from the database and return a 404 response
	// if it cannot be retrieved.
	var tenant *db.Tenant
	if tenant, err = db.RetrieveTenant(c.Request.Context(), orgID, tenantID); err != nil {
		if errors.Is(err, db.ErrNotFound) {
			c.JSON(http.StatusNotFound, api.ErrorResponse("tenant not found"))
			return
		}

		sentry.Error(c).Err(err).Msg("could not retrieve tenant from database")
		c.JSON(http.StatusInternalServerError, api.ErrorResponse("could not retrieve tenant"))
		return
	}

	c.JSON(http.StatusOK, tenant.ToAPI())
}

// TenantUpdate will update a tenants record and
// returns a 200 OK response.
//
// Route: /tenant/:tenantID
func (s *Server) TenantUpdate(c *gin.Context) {
	var (
		err    error
		tenant *api.Tenant
	)

	// Tenants exist in organizations
	// This method handles the logging and error response
	var orgID ulid.ULID
	if orgID = orgIDFromContext(c); ulids.IsZero(orgID) {
		return
	}

	// Get the tenant ID from the URL and return a 400 if the tenant
	// ID is not a ULID.
	var tenantID ulid.ULID
	if tenantID, err = ulid.Parse(c.Param("tenantID")); err != nil {
		sentry.Warn(c).Err(err).Str("tenantID", c.Param("tenantID")).Msg("could not parse tenant id")
		c.JSON(http.StatusNotFound, api.ErrorResponse("tenant not found"))
		return
	}

	// Bind the user request with JSON and return a 400 response if
	// binding is not successful.
	if err = c.BindJSON(&tenant); err != nil {
		sentry.Warn(c).Err(err).Msg("could not parse update tenant request")
		c.JSON(http.StatusBadRequest, api.ErrorResponse(api.ErrUnparsable))
		return
	}

	// Verify the tenant name exists and return a 400 response if it does not exist.
	if tenant.Name == "" {
		c.JSON(http.StatusBadRequest, api.ErrorResponse("tenant name is required"))
		return
	}

	// Verify the tenant environment type exists and return a 400 response if it does
	// not exist.
	if tenant.EnvironmentType == "" {
		c.JSON(http.StatusBadRequest, api.ErrorResponse("tenant environment type is required"))
		return
	}

	// Get the specified tenant from the database.
	var t *db.Tenant
	if t, err = db.RetrieveTenant(c.Request.Context(), orgID, tenantID); err != nil {
		if errors.Is(err, db.ErrNotFound) {
			c.JSON(http.StatusNotFound, api.ErrorResponse("tenant not found"))
			return
		}

		sentry.Error(c).Err(err).Msg("could not retrieve tenant from database")
		c.JSON(http.StatusInternalServerError, api.ErrorResponse("could not update tenant"))
		return
	}

	// Update all user provided fields.
	t.Name = tenant.Name
	t.EnvironmentType = tenant.EnvironmentType

	// Update tenant in the database.
	if err = db.UpdateTenant(c.Request.Context(), t); err != nil {
		if errors.Is(err, db.ErrNotFound) {
			c.JSON(http.StatusNotFound, api.ErrorResponse("tenant not found"))
			return
		}

		sentry.Error(c).Err(err).Msg("Could not update tenant in database")
		c.JSON(http.StatusInternalServerError, api.ErrorResponse("could not update tenant"))
		return
	}

	c.JSON(http.StatusOK, t.ToAPI())
}

// TenantDelete deletes a tenant from a user's request with a given
// ID and returns a 200 OK response instead of an an error response.
//
// Route: /tenant/:tenantID
func (s *Server) TenantDelete(c *gin.Context) {
	var (
		err error
	)

	// Tenants exist in organizations
	// This method handles the logging and error response
	var orgID ulid.ULID
	if orgID = orgIDFromContext(c); ulids.IsZero(orgID) {
		return
	}

	// Get the tenant ID from the URL and return a 400 if the
	// tenant does not exist.
	var tenantID ulid.ULID
	if tenantID, err = ulid.Parse(c.Param("tenantID")); err != nil {
		sentry.Warn(c).Err(err).Str("tenantID", c.Param("tenantID")).Msg("could not parse tenant id")
		c.JSON(http.StatusNotFound, api.ErrorResponse("tenant not found"))
		return
	}

	// Delete the tenant from the database.
	if err = db.DeleteTenant(c.Request.Context(), orgID, tenantID); err != nil {
		if errors.Is(err, db.ErrNotFound) {
			c.JSON(http.StatusNotFound, api.ErrorResponse("tenant not found"))
			return
		}

		sentry.Error(c).Err(err).Msg("could not delete tenant from database")
		c.JSON(http.StatusInternalServerError, api.ErrorResponse("could not delete tenant"))
		return
	}
	c.Status(http.StatusNoContent)
}

// TenantStats is a statistical view endpoint which returns high level counts of
// resources associated with a single Tenant.
//
// Route: /tenant/:tenantID/stats
func (s *Server) TenantStats(c *gin.Context) {
	var (
		ctx context.Context
		err error
	)

	// User credentials are required to retrieve api keys from Quarterdeck
	if ctx, err = middleware.ContextFromRequest(c); err != nil {
		sentry.Error(c).Err(err).Msg("could not get user claims from authenticated request")
		c.JSON(http.StatusUnauthorized, api.ErrorResponse(api.ErrInvalidUserClaims))
		return
	}

	// Tenants exist in organizations
	// This method handles the logging and error response
	var orgID ulid.ULID
	if orgID = orgIDFromContext(c); ulids.IsZero(orgID) {
		return
	}

	// Get the tenantID from the URL
	id := c.Param("tenantID")
	var tenantID ulid.ULID
	if tenantID, err = ulid.Parse(id); err != nil {
		sentry.Warn(c).Err(err).Str("tenantID", c.Param("tenantID")).Msg("could not parse tenant id")
		c.JSON(http.StatusNotFound, api.ErrorResponse("tenant not found"))
		return
	}

	// Retrieve the tenant from the database
	var tenant *db.Tenant
	if tenant, err = db.RetrieveTenant(ctx, orgID, tenantID); err != nil {
		if errors.Is(err, db.ErrNotFound) {
			c.JSON(http.StatusNotFound, api.ErrorResponse("tenant not found"))
			return
		}

		sentry.Error(c).Err(err).Msg("could not retrieve tenant from database")
		c.JSON(http.StatusInternalServerError, api.ErrorResponse("could not retrieve tenant"))
		return
	}

	// TODO: Create list method that will not require pagination for this endpoint.
	// Set page size to return all projects and topics.
	getAll := &pg.Cursor{StartIndex: "", EndIndex: "", PageSize: 100}

	// Number of projects in the tenant
	var projects []*db.Project
<<<<<<< HEAD
	if projects, _, err = db.ListProjects(ctx, tenant.ID, ulid.ULID{}, getAll); err != nil {
		log.Error().Err(err).Str("tenant_id", id).Msg("could not retrieve projects in tenant")
=======
	if projects, err = db.ListProjects(ctx, tenant.ID); err != nil {
		sentry.Error(c).Err(err).Msg("could not list projects in database")
>>>>>>> 806bc138
		c.JSON(http.StatusInternalServerError, api.ErrorResponse("could not retrieve tenant stats"))
		return
	}
	totalProjects := len(projects)

	// Count topics and api keys in each project
	var totalTopics, totalKeys int
	for _, project := range projects {
		var topics []*db.Topic
<<<<<<< HEAD
		if topics, _, err = db.ListTopics(ctx, project.ID, ulid.ULID{}, getAll); err != nil {
			log.Error().Err(err).Str("project_id", project.ID.String()).Msg("could not retrieve topics in project")
=======
		if topics, err = db.ListTopics(ctx, project.ID); err != nil {
			sentry.Error(c).Err(err).Msg("could not list topics in database")
>>>>>>> 806bc138
			c.JSON(http.StatusInternalServerError, api.ErrorResponse("could not retrieve tenant stats"))
			return
		}
		totalTopics += len(topics)

		// API keys are stored in Quarterdeck
		req := &qd.APIPageQuery{
			ProjectID: project.ID.String(),
			PageSize:  100,
		}

		// We will always retrieve at least one page; it's possible but unlikely for a
		// project to have more than 100 API keys.
		totalKeys = 0
	keysLoop:
		for {
			var page *qd.APIKeyList
			if page, err = s.quarterdeck.APIKeyList(ctx, req); err != nil {
				sentry.Debug(c).Err(err).Msg("tracing quarterdeck error in tenant")
				api.ReplyQuarterdeckError(c, err)
				return
			}
			totalKeys += len(page.APIKeys)

			if page.NextPageToken == "" {
				break keysLoop
			}
			req.NextPageToken = page.NextPageToken
		}
	}

	// Build the standardized stats response for the frontend
	// TODO: Add data usage stats
	out := []*api.StatValue{
		{
			Name:  "projects",
			Value: float64(totalProjects),
		},
		{
			Name:  "topics",
			Value: float64(totalTopics),
		},
		{
			Name:  "keys",
			Value: float64(totalKeys),
		},
		{
			Name:    "storage",
			Value:   0,
			Units:   "GB",
			Percent: 0,
		},
	}

	c.JSON(http.StatusOK, out)
}<|MERGE_RESOLUTION|>--- conflicted
+++ resolved
@@ -11,12 +11,10 @@
 	"github.com/rotationalio/ensign/pkg/quarterdeck/middleware"
 	"github.com/rotationalio/ensign/pkg/tenant/api/v1"
 	"github.com/rotationalio/ensign/pkg/tenant/db"
-<<<<<<< HEAD
 	pg "github.com/rotationalio/ensign/pkg/utils/pagination"
-=======
 	"github.com/rotationalio/ensign/pkg/utils/sentry"
->>>>>>> 806bc138
 	"github.com/rotationalio/ensign/pkg/utils/ulids"
+	"github.com/rs/zerolog/log"
 )
 
 // TenantList retrieves tenants assigned to a specified organization and
@@ -60,13 +58,8 @@
 
 	// Get tenants from the database and return a 500 response if not successful.
 	var tenants []*db.Tenant
-<<<<<<< HEAD
 	if tenants, next, err = db.ListTenants(c.Request.Context(), orgID, tenantID, prev); err != nil {
-		log.Error().Err(err).Msg("could not fetch tenants from database")
-=======
-	if tenants, err = db.ListTenants(c.Request.Context(), orgID); err != nil {
 		sentry.Error(c).Err(err).Msg("could not list tenants in database")
->>>>>>> 806bc138
 		c.JSON(http.StatusInternalServerError, api.ErrorResponse("could not list tenants"))
 		return
 	}
@@ -360,13 +353,8 @@
 
 	// Number of projects in the tenant
 	var projects []*db.Project
-<<<<<<< HEAD
 	if projects, _, err = db.ListProjects(ctx, tenant.ID, ulid.ULID{}, getAll); err != nil {
-		log.Error().Err(err).Str("tenant_id", id).Msg("could not retrieve projects in tenant")
-=======
-	if projects, err = db.ListProjects(ctx, tenant.ID); err != nil {
 		sentry.Error(c).Err(err).Msg("could not list projects in database")
->>>>>>> 806bc138
 		c.JSON(http.StatusInternalServerError, api.ErrorResponse("could not retrieve tenant stats"))
 		return
 	}
@@ -376,13 +364,8 @@
 	var totalTopics, totalKeys int
 	for _, project := range projects {
 		var topics []*db.Topic
-<<<<<<< HEAD
 		if topics, _, err = db.ListTopics(ctx, project.ID, ulid.ULID{}, getAll); err != nil {
-			log.Error().Err(err).Str("project_id", project.ID.String()).Msg("could not retrieve topics in project")
-=======
-		if topics, err = db.ListTopics(ctx, project.ID); err != nil {
 			sentry.Error(c).Err(err).Msg("could not list topics in database")
->>>>>>> 806bc138
 			c.JSON(http.StatusInternalServerError, api.ErrorResponse("could not retrieve tenant stats"))
 			return
 		}
