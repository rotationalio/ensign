package tenant_test

import (
	"bytes"
	"context"
	"errors"
	"fmt"
	"net/http"
	"time"

	"github.com/oklog/ulid/v2"
	perms "github.com/rotationalio/ensign/pkg/quarterdeck/permissions"
	"github.com/rotationalio/ensign/pkg/quarterdeck/tokens"
	"github.com/rotationalio/ensign/pkg/tenant/api/v1"
	"github.com/rotationalio/ensign/pkg/tenant/db"
	ulids "github.com/rotationalio/ensign/pkg/utils/ulid"
	"github.com/trisacrypto/directory/pkg/trtl/pb/v1"
	"google.golang.org/grpc/codes"
	"google.golang.org/grpc/status"
)

func (suite *tenantTestSuite) TestTenantMemberList() {
	require := suite.Require()
	ctx, cancel := context.WithTimeout(context.Background(), 5*time.Second)
	tenantID := ulid.MustParse("01GMTWFK4XZY597Y128KXQ4WHP")

	members := []*db.Member{
		{
			TenantID: ulid.MustParse("01GMTWFK4XZY597Y128KXQ4WHP"),
			ID:       ulid.MustParse("01GQ2XA3ZFR8FYG6W6ZZM1FFS7"),
			Name:     "member001",
			Role:     "Admin",
			Created:  time.Unix(1670424445, 0),
			Modified: time.Unix(1670424445, 0),
		},

		{
			TenantID: ulid.MustParse("01GMTWFK4XZY597Y128KXQ4WHP"),
			ID:       ulid.MustParse("01GQ2XAMGG9N7DF7KSRDQVFZ2A"),
			Name:     "member002",
			Role:     "Member",
			Created:  time.Unix(1673659941, 0),
			Modified: time.Unix(1673659941, 0),
		},

		{
			TenantID: ulid.MustParse("01GMTWFK4XZY597Y128KXQ4WHP"),
			ID:       ulid.MustParse("01GQ2XB2SCGY5RZJ1ZGYSEMNDE"),
			Name:     "member003",
			Role:     "Admin",
			Created:  time.Unix(1674073941, 0),
			Modified: time.Unix(1674073941, 0),
		},
	}

	prefix := tenantID[:]
	namespace := "members"

	defer cancel()

	// Connect to mock trtl database.
	trtl := db.GetMock()
	defer trtl.Reset()

	// Call the OnCursor method.
	trtl.OnCursor = func(in *pb.CursorRequest, stream pb.Trtl_CursorServer) error {
		if !bytes.Equal(in.Prefix, prefix) || in.Namespace != namespace {
			return status.Error(codes.FailedPrecondition, "unexpected cursor request")
		}

		// Send back some data and terminate
		for i, member := range members {
			data, err := member.MarshalValue()
			require.NoError(err, "could not marshal data")
			stream.Send(&pb.KVPair{
				Key:       []byte(fmt.Sprintf("key %d", i)),
				Value:     data,
				Namespace: in.Namespace,
			})
		}
		return nil
	}

	// Set the initial claims fixture
	claims := &tokens.Claims{
		Name:        "Leopold Wentzel",
		Email:       "leopold.wentzel@gmail.com",
		Permissions: []string{"read:nothing"},
	}

	// Endpoint must be authenticated
	_, err := suite.client.TenantMemberList(ctx, "invalid", &api.PageQuery{})
	suite.requireError(err, http.StatusUnauthorized, "this endpoint requires authentication", "expected error when user is not authenticated")

	// User must have the correct permissions
	require.NoError(suite.SetClientCredentials(claims), "could not set client credentials")
	_, err = suite.client.TenantMemberList(ctx, "invalid", &api.PageQuery{})
	suite.requireError(err, http.StatusUnauthorized, "user does not have permission to perform this operation", "expected error when user does not have permissions")

	// Set valid permissions for the rest of the tests
	claims.Permissions = []string{perms.ReadCollaborators}
	require.NoError(suite.SetClientCredentials(claims), "could not set client credentials")

	// Should return an error if the tenant ID is not parseable
	_, err = suite.client.TenantMemberList(ctx, "invalid", &api.PageQuery{})
	suite.requireError(err, http.StatusBadRequest, "could not parse tenant ulid", "expected error when tenant ID is missing")

	rep, err := suite.client.TenantMemberList(ctx, tenantID.String(), &api.PageQuery{})
	require.NoError(err, "could not list tenant members")
	require.Len(rep.TenantMembers, 3, "expected 3 members")

	// Verify member data has been populated.
	for i := range members {
		require.Equal(members[i].ID.String(), rep.TenantMembers[i].ID, "expected member id to match")
		require.Equal(members[i].Name, rep.TenantMembers[i].Name, "expected member name to match")
		require.Equal(members[i].Role, rep.TenantMembers[i].Role, "expected member role to match")
	}
}

func (suite *tenantTestSuite) TestTenantMemberCreate() {
	require := suite.Require()
	ctx, cancel := context.WithTimeout(context.Background(), 5*time.Second)
	tenantID := ulids.New().String()
	defer cancel()

	// Connect to a mock trtl database
	trtl := db.GetMock()
	defer trtl.Reset()

	// Call the OnPut method and return a PutReply
	trtl.OnPut = func(ctx context.Context, pr *pb.PutRequest) (*pb.PutReply, error) {
		return &pb.PutReply{}, nil
	}

	// Set the initial claims fixture
	claims := &tokens.Claims{
		Name:        "Leopold Wentzel",
		Email:       "leopold.wentzel@gmail.com",
		Permissions: []string{"write:nothing"},
	}

	// Endpoint must be authenticated
	require.NoError(suite.SetClientCSRFProtection(), "could not set csrf protection")
	_, err := suite.client.TenantMemberCreate(ctx, tenantID, &api.Member{})
	suite.requireError(err, http.StatusUnauthorized, "this endpoint requires authentication", "expected error when user is not authenticated")

	// User must have the correct permissions
	require.NoError(suite.SetClientCredentials(claims), "could not set client credentials")
	_, err = suite.client.TenantMemberCreate(ctx, tenantID, &api.Member{})
	suite.requireError(err, http.StatusUnauthorized, "user does not have permission to perform this operation", "expected error when user does not have permissions")

	// Set valid permissions for the rest of the tests
	claims.Permissions = []string{perms.AddCollaborators}
	require.NoError(suite.SetClientCredentials(claims), "could not set client credentials")

	// Should return an error if tenant id is not a valid ULID.
	_, err = suite.client.TenantMemberCreate(ctx, "tenantID", &api.Member{ID: "", Name: "member-example"})
	suite.requireError(err, http.StatusBadRequest, "could not parse tenant id", "expected error when tenant id does not exist")

	// Should return an error if the member id exists.
	_, err = suite.client.TenantMemberCreate(ctx, tenantID, &api.Member{ID: "01ARZ3NDEKTSV4RRFFQ69G5FAV", Name: "member-example", Role: "Admin"})
	suite.requireError(err, http.StatusBadRequest, "member id cannot be specified on create", "expected error when member id exists")

	// Should return an error if the member name does not exist
	_, err = suite.client.TenantMemberCreate(ctx, tenantID, &api.Member{ID: "", Role: "Admin"})
	suite.requireError(err, http.StatusBadRequest, "tenant member name is required", "expected error when tenant member name does not exist")

	// Should return an error if the member role does not exist.
	_, err = suite.client.TenantMemberCreate(ctx, tenantID, &api.Member{ID: "", Name: "member-example"})
	suite.requireError(err, http.StatusBadRequest, "tenant member role is required", "expected error when tenant member role does not exist")

	// Create a member test fixture
	req := &api.Member{
		Name: "member001",
		Role: "Admin",
	}

	member, err := suite.client.TenantMemberCreate(ctx, tenantID, req)
	require.NoError(err, "could not add member")
	require.NotEmpty(member.ID, "expected non-zero ulid to be populated")
	require.Equal(req.Name, member.Name, "member name should match")
	require.Equal(req.Role, member.Role, "member role should match")
}

func (suite *tenantTestSuite) TestMemberList() {
	require := suite.Require()
	ctx, cancel := context.WithTimeout(context.Background(), 5*time.Second)
	defer cancel()

	tenantID := ulid.MustParse("01GMTWFK4XZY597Y128KXQ4WHP")

	members := []*db.Member{
		{
			TenantID: ulid.MustParse("01GMTWFK4XZY597Y128KXQ4WHP"),
			ID:       ulid.MustParse("01GQ2XA3ZFR8FYG6W6ZZM1FFS7"),
			Name:     "member001",
			Role:     "Admin",
			Created:  time.Unix(1670424445, 0),
			Modified: time.Unix(1670424445, 0),
		},

		{
			TenantID: ulid.MustParse("01GMTWFK4XZY597Y128KXQ4WHP"),
			ID:       ulid.MustParse("01GQ2XAMGG9N7DF7KSRDQVFZ2A"),
			Name:     "member002",
			Role:     "Member",
			Created:  time.Unix(1673659941, 0),
			Modified: time.Unix(1673659941, 0),
		},

		{
			TenantID: ulid.MustParse("01GMTWFK4XZY597Y128KXQ4WHP"),
			ID:       ulid.MustParse("01GQ2XB2SCGY5RZJ1ZGYSEMNDE"),
			Name:     "member003",
			Role:     "Admin",
			Created:  time.Unix(1674073941, 0),
			Modified: time.Unix(1674073941, 0),
		},
	}

	prefix := tenantID[:]
	namespace := "members"

	// Connect to mock trtl database.
	trtl := db.GetMock()
	defer trtl.Reset()

	trtl.OnCursor = func(in *pb.CursorRequest, stream pb.Trtl_CursorServer) error {
		if !bytes.Equal(in.Prefix, prefix) || in.Namespace != namespace {
			return status.Error(codes.FailedPrecondition, "unexpected cursor request")
		}

		// Send back some data and terminate
		for i, member := range members {
			data, err := member.MarshalValue()
			require.NoError(err, "could not marshal data")
			stream.Send(&pb.KVPair{
				Key:       []byte(fmt.Sprintf("key %d", i)),
				Value:     data,
				Namespace: in.Namespace,
			})
		}
		return nil
	}

	// Set the initial claims fixture
	claims := &tokens.Claims{
		Name:        "Leopold Wentzel",
		Email:       "leopold.wentzel@gmail.com",
		OrgID:       "01GMTWFK4XZY597Y128KXQ4WHP",
		Permissions: []string{"read:nothing"},
	}

	// Endpoint must be authenticated
	_, err := suite.client.MemberList(ctx, &api.PageQuery{})
	suite.requireError(err, http.StatusUnauthorized, "this endpoint requires authentication", "expected error when user is not authenticated")

	// User must have the correct permissions
	require.NoError(suite.SetClientCredentials(claims), "could not set client credentials")
	_, err = suite.client.MemberList(ctx, &api.PageQuery{})
	suite.requireError(err, http.StatusUnauthorized, "user does not have permission to perform this operation", "expected error when user does not have permissions")

	// Set valid permissions for the rest of the tests
	claims.Permissions = []string{perms.ReadCollaborators}
	require.NoError(suite.SetClientCredentials(claims), "could not set client credentials")

	rep, err := suite.client.MemberList(ctx, &api.PageQuery{})
	require.NoError(err, "could not list members")
	require.Len(rep.Members, 3, "expected 3 members")

	// Verify member data has been populated.
	for i := range members {
		require.Equal(members[i].ID.String(), rep.Members[i].ID, "expected member id to match")
		require.Equal(members[i].Name, rep.Members[i].Name, "expected member name to match")
		require.Equal(members[i].Role, rep.Members[i].Role, "expected member role to match")
	}

	// Set test fixture.
	test := &tokens.Claims{
		Name:        "Leopold Wentzel",
		Email:       "leopold.wentzel@gmail.com",
		OrgID:       "0000000000000000",
		Permissions: []string{perms.ReadCollaborators},
	}

	// User org id is required.
	require.NoError(suite.SetClientCredentials(test))
	_, err = suite.client.MemberList(ctx, &api.PageQuery{})
	suite.requireError(err, http.StatusInternalServerError, "could not parse org id", "expected error when org id is missing or not a valid ulid")
}

func (suite *tenantTestSuite) TestMemberCreate() {
	suite.T().Skip()

	require := suite.Require()
	ctx, cancel := context.WithTimeout(context.Background(), 5*time.Second)
	defer cancel()

	// Connect to a mock trtl database
	trtl := db.GetMock()
	defer trtl.Reset()

	// Call the OnPut method and return a PutReply
	trtl.OnPut = func(ctx context.Context, pr *pb.PutRequest) (*pb.PutReply, error) {
		return &pb.PutReply{}, nil
	}

	// Set the initial claims fixture
	claims := &tokens.Claims{
		Name:        "Leopold Wentzel",
		Email:       "leopold.wentzel@gmail.com",
		OrgID:       "01GMBVR86186E0EKCHQK4ESJB1",
		Permissions: []string{"write:nothing"},
	}

	// Endpoint must be authenticated
	require.NoError(suite.SetClientCSRFProtection(), "could not set csrf protection")
	_, err := suite.client.MemberCreate(ctx, &api.Member{})
	suite.requireError(err, http.StatusUnauthorized, "this endpoint requires authentication", "expected error when user is not authenticated")

	// User must have the correct permissions
	require.NoError(suite.SetClientCredentials(claims), "could not set client credentials")
	_, err = suite.client.MemberCreate(ctx, &api.Member{})
	suite.requireError(err, http.StatusUnauthorized, "user does not have permission to perform this operation", "expected error when user does not have permissions")

	// Set valid permissions for the rest of the tests
	claims.Permissions = []string{perms.AddCollaborators}
	require.NoError(suite.SetClientCredentials(claims), "could not set client credentials")

	// Should return an error if member id exists.
	_, err = suite.client.MemberCreate(ctx, &api.Member{ID: "01ARZ3NDEKTSV4RRFFQ69G5FAV", Name: "member-example", Role: "Admin"})
	suite.requireError(err, http.StatusBadRequest, "member id cannot be specified on create", "expected error when member id exists")

	// Should return an error if the member name does not exist
	_, err = suite.client.MemberCreate(ctx, &api.Member{ID: "", Role: "Admin"})
	suite.requireError(err, http.StatusBadRequest, "member name is required", "expected error when member name does not exist")

	// Should return an error if the member role does not exist.
	_, err = suite.client.MemberCreate(ctx, &api.Member{ID: "", Name: "member-example"})
	suite.requireError(err, http.StatusBadRequest, "member role is required", "expected error when member role does not exist")

	// Create a member test fixture
	req := &api.Member{
		Name: "member001",
		Role: "Admin",
	}

	rep, err := suite.client.MemberCreate(ctx, req)
	require.NoError(err, "could not add member")
	require.NotEmpty(rep.ID, "expected non-zero ulid to be populated")
	require.Equal(req.Name, rep.Name, "expected memeber name to match")
	require.Equal(req.Role, rep.Role, "expected member role to match")

	// Create a test fixture.
	test := &tokens.Claims{
		Name:        "Leopold Wentzel",
		Email:       "leopold.wentzel@gmail.com",
		OrgID:       "0000000000000000",
<<<<<<< HEAD
		Permissions: []string{tenant.WriteMemberPermission},
=======
		Permissions: []string{perms.AddCollaborators},
>>>>>>> 547d42b6
	}

	// User org id is required.
	require.NoError(suite.SetClientCredentials(test))
	_, err = suite.client.MemberCreate(ctx, &api.Member{})
	suite.requireError(err, http.StatusInternalServerError, "could not parse org id", "expected error when org id is missing or not a valid ulid")
}

func (suite *tenantTestSuite) TestMemberDetail() {
	require := suite.Require()
	ctx, cancel := context.WithTimeout(context.Background(), 5*time.Second)
	defer cancel()

	// Connect to mock trtl database
	trtl := db.GetMock()
	defer trtl.Reset()

	member := &db.Member{
		ID:   ulid.MustParse("01ARZ3NDEKTSV4RRFFQ69G5FAV"),
		Name: "member-example",
		Role: "Admin",
	}

	// Marshal the data with msgpack
	data, err := member.MarshalValue()
	require.NoError(err, "could not marshal the member")

	// Unmarshal the data with msgpack
	other := &db.Member{}
	err = other.UnmarshalValue(data)
	require.NoError(err, "could not unmarshal the member")

	// OnGet method should return test data.
	trtl.OnGet = func(ctx context.Context, gr *pb.GetRequest) (*pb.GetReply, error) {
		return &pb.GetReply{
			Value: data,
		}, nil
	}

	// Set the initial claims fixture
	claims := &tokens.Claims{
		Name:        "Leopold Wentzel",
		Email:       "leopold.wentzel@gmail.com",
		Permissions: []string{"read:nothing"},
	}

	// Endpoint must be authenticated
	_, err = suite.client.MemberDetail(ctx, "01ARZ3NDEKTSV4RRFFQ69G5FAV")
	suite.requireError(err, http.StatusUnauthorized, "this endpoint requires authentication", "expected error when user is not authenticated")

	// User must have the correct permissions
	require.NoError(suite.SetClientCredentials(claims), "could not set client credentials")
	_, err = suite.client.MemberDetail(ctx, "01ARZ3NDEKTSV4RRFFQ69G5FAV")
	suite.requireError(err, http.StatusUnauthorized, "user does not have permission to perform this operation", "expected error when user does not have permissions")

	// Set valid permissions for the rest of the tests
	claims.Permissions = []string{perms.ReadCollaborators}
	require.NoError(suite.SetClientCredentials(claims), "could not set client credentials")

	// Should return an error if the member does not exist.
	_, err = suite.client.MemberDetail(ctx, "invalid")
	suite.requireError(err, http.StatusBadRequest, "could not parse member id", "expected error when member does not exist")

	// Create a member test fixture.
	req := &api.Member{
		ID:   "01ARZ3NDEKTSV4RRFFQ69G5FAV",
		Name: "member-example",
		Role: "Admin",
	}
	rep, err := suite.client.MemberDetail(ctx, req.ID)
	require.NoError(err, "could not retrieve member")
	require.Equal(req.ID, rep.ID, "expected member id to match")
	require.Equal(req.Name, rep.Name, "expected member name to match")
	require.Equal(req.Role, rep.Role, "expected member role to match")
}

func (suite *tenantTestSuite) TestMemberUpdate() {
	require := suite.Require()
	ctx, cancel := context.WithTimeout(context.Background(), 5*time.Second)
	defer cancel()

	// Connect to mock trtl database
	trtl := db.GetMock()
	defer trtl.Reset()

	member := &db.Member{
		TenantID: ulid.MustParse("01GMTWFK4XZY597Y128KXQ4WHP"),
		ID:       ulid.MustParse("01ARZ3NDEKTSV4RRFFQ69G5FAV"),
		Name:     "member001",
		Role:     "Admin",
	}

	// Marshal the data with msgpack
	data, err := member.MarshalValue()
	require.NoError(err, "could not marshal the member")

	// Unmarshal the data with msgpack
	other := &db.Member{}
	err = other.UnmarshalValue(data)
	require.NoError(err, "could not unmarshal the member")

	// OnGet method should return the test data.
	trtl.OnGet = func(ctx context.Context, gr *pb.GetRequest) (*pb.GetReply, error) {
		return &pb.GetReply{
			Value: data,
		}, nil
	}

	// OnPut method should return a success response.
	trtl.OnPut = func(ctx context.Context, pr *pb.PutRequest) (*pb.PutReply, error) {
		return &pb.PutReply{}, nil
	}

	// Set the initial claims fixture
	claims := &tokens.Claims{
		Name:        "Leopold Wentzel",
		Email:       "leopold.wentzel@gmail.com",
		Permissions: []string{"write:nothing"},
	}

	// Endpoint must be authenticated
	require.NoError(suite.SetClientCSRFProtection(), "could not set csrf protection")
	_, err = suite.client.MemberUpdate(ctx, &api.Member{ID: "01ARZ3NDEKTSV4RRFFQ69G5FAV", Name: "member001", Role: "Admin"})
	suite.requireError(err, http.StatusUnauthorized, "this endpoint requires authentication", "expected error when user is not authenticated")

	// User must have the correct permissions
	require.NoError(suite.SetClientCredentials(claims), "could not set client credentials")
	_, err = suite.client.MemberUpdate(ctx, &api.Member{ID: "01ARZ3NDEKTSV4RRFFQ69G5FAV", Name: "member001", Role: "Admin"})
	suite.requireError(err, http.StatusUnauthorized, "user does not have permission to perform this operation", "expected error when user does not have permissions")

	// Set valid permissions for the rest of the tests
	claims.Permissions = []string{perms.EditCollaborators}
	require.NoError(suite.SetClientCredentials(claims), "could not set client credentials")

	// Should return an error if the member ID is not parseable.
	_, err = suite.client.MemberUpdate(ctx, &api.Member{ID: "invalid", Name: "member001", Role: "Admin"})
	suite.requireError(err, http.StatusBadRequest, "could not parse member id", "expected error when member does not exist")

	// Should return an error if the member name is not provided.
	_, err = suite.client.MemberUpdate(ctx, &api.Member{ID: "01ARZ3NDEKTSV4RRFFQ69G5FAV", Role: "Admin"})
	suite.requireError(err, http.StatusBadRequest, "member name is required", "expected error when member name does not exist")

	// Should return an error if the member role is not provided.
	_, err = suite.client.MemberUpdate(ctx, &api.Member{ID: "01ARZ3NDEKTSV4RRFFQ69G5FAV", Name: "member001"})
	suite.requireError(err, http.StatusBadRequest, "member role is required", "expected error when member role does not exist")

	req := &api.Member{
		ID:   "01ARZ3NDEKTSV4RRFFQ69G5FAV",
		Name: "member001",
		Role: "Admin",
	}

	rep, err := suite.client.MemberUpdate(ctx, req)
	require.NoError(err, "could not update member")
	require.NotEqual(req.ID, "01GM8MEZ097ZC7RQRCWMPRPS0T", "member id should not match")
	require.Equal(rep.Name, req.Name, "expected member name to match")
	require.Equal(rep.Role, req.Role, "expected member role to match")
}

func (suite *tenantTestSuite) TestMemberDelete() {
	require := suite.Require()
	ctx, cancel := context.WithTimeout(context.Background(), 5*time.Second)
	memberID := "01ARZ3NDEKTSV4RRFFQ69G5FAV"
	defer cancel()

	// Connect to mock trtl database
	trtl := db.GetMock()
	defer trtl.Reset()

	// Call the OnDelete method and return a DeleteReply.
	trtl.OnDelete = func(ctx context.Context, dr *pb.DeleteRequest) (*pb.DeleteReply, error) {
		return &pb.DeleteReply{}, nil
	}

	// Set the initial claims fixture
	claims := &tokens.Claims{
		Name:        "Leopold Wentzel",
		Email:       "leopold.wentzel@gmail.com",
		Permissions: []string{"delete:nothing"},
	}

	// Endpoint must be authenticated
	require.NoError(suite.SetClientCSRFProtection(), "could not set csrf protection")
	err := suite.client.MemberDelete(ctx, memberID)
	suite.requireError(err, http.StatusUnauthorized, "this endpoint requires authentication", "expected error when user is not authenticated")

	// User must have the correct permissions
	require.NoError(suite.SetClientCredentials(claims), "could not set client credentials")
	err = suite.client.MemberDelete(ctx, memberID)
	suite.requireError(err, http.StatusUnauthorized, "user does not have permission to perform this operation", "expected error when user does not have permissions")

	// Set valid permissions for the rest of the tests
	claims.Permissions = []string{perms.RemoveCollaborators}
	require.NoError(suite.SetClientCredentials(claims), "could not set client credentials")

	// Should return an error if the member does not exist.
	err = suite.client.MemberDelete(ctx, "invalid")
	suite.requireError(err, http.StatusBadRequest, "could not parse member id", "expected error when member does not exist")

	err = suite.client.MemberDelete(ctx, memberID)
	require.NoError(err, "could not delete member")

	// Should return an error if the member ID is parsed but not found.
	trtl.OnDelete = func(ctx context.Context, dr *pb.DeleteRequest) (*pb.DeleteReply, error) {
		return nil, errors.New("key not found")
	}

	err = suite.client.MemberDelete(ctx, "01ARZ3NDEKTSV4RRFFQ69G5FAV")
	suite.requireError(err, http.StatusNotFound, "could not delete member", "expected error when member ID is not found")
}<|MERGE_RESOLUTION|>--- conflicted
+++ resolved
@@ -356,11 +356,7 @@
 		Name:        "Leopold Wentzel",
 		Email:       "leopold.wentzel@gmail.com",
 		OrgID:       "0000000000000000",
-<<<<<<< HEAD
-		Permissions: []string{tenant.WriteMemberPermission},
-=======
 		Permissions: []string{perms.AddCollaborators},
->>>>>>> 547d42b6
 	}
 
 	// User org id is required.
