--- conflicted
+++ resolved
@@ -530,11 +530,8 @@
 	trtl := db.GetMock()
 	defer trtl.Reset()
 
-<<<<<<< HEAD
 	prefix := orgID[:]
 
-=======
->>>>>>> 1f88c581
 	member := &db.Member{
 		OrgID:  orgID,
 		ID:     ulid.MustParse("01ARZ3NDEKTSV4RRFFQ69G5FAV"),
@@ -571,7 +568,6 @@
 		return &pb.PutReply{}, nil
 	}
 
-<<<<<<< HEAD
 	// Create members in the database.
 	members := []*db.Member{
 		{
@@ -635,8 +631,6 @@
 		return nil
 	}
 
-=======
->>>>>>> 1f88c581
 	// Set the initial claims fixture
 	claims := &tokens.Claims{
 		Name:        "Leopold Wentzel",
@@ -675,32 +669,18 @@
 	_, err = suite.client.MemberRoleUpdate(ctx, "invalid", &api.UpdateRoleParams{Role: perms.RoleObserver})
 	suite.requireError(err, http.StatusNotFound, "member not found", "expected error when member does not exist")
 
-	// Should return an error if the member is not confirmed.
-	_, err = suite.client.MemberRoleUpdate(ctx, "01ARZ3NDEKTSV4RRFFQ69G5FAV", &api.UpdateRoleParams{Role: perms.RoleObserver})
-	suite.requireError(err, http.StatusBadRequest, "cannot update role for pending team member", "expected error when member is not confirmed")
-
-<<<<<<< HEAD
-	// Should return an error if the member id in the database does not match the id in the URL.
-	_, err = suite.client.MemberRoleUpdate(ctx, "01GQ2XB2SCGY5RZJ1ZGYSEMNDE", &api.UpdateMemberParams{Role: perms.RoleObserver})
-	suite.requireError(err, http.StatusInternalServerError, "member id does not match id in URL", "expected error when member id does not match")
-
 	// Should return an error if org does not have an owner.
 	members[0].Role = perms.RoleMember
 	members[1].Role = perms.RoleAdmin
-	_, err = suite.client.MemberRoleUpdate(ctx, "01ARZ3NDEKTSV4RRFFQ69G5FAV", &api.UpdateMemberParams{Role: perms.RoleObserver})
+	_, err = suite.client.MemberRoleUpdate(ctx, "01ARZ3NDEKTSV4RRFFQ69G5FAV", &api.UpdateRoleParams{Role: perms.RoleObserver})
 	suite.requireError(err, http.StatusInternalServerError, "could not get member from the database", "expected error when org does not have an owner")
 
-	// Set database to have one owner. Should return an error if org does not have an owner.
+	// Should return an error if the member is not confirmed.
 	members[0].Role = perms.RoleOwner
-	_, err = suite.client.MemberRoleUpdate(ctx, "01ARZ3NDEKTSV4RRFFQ69G5FAV", &api.UpdateMemberParams{Role: perms.RoleObserver})
-	suite.requireError(err, http.StatusBadRequest, "organization must have at least one owner", "expected error when org does not have an owner")
-
-	// Set more than one member role to owner for remaining tests.
 	members[1].Role = perms.RoleOwner
-	rep, err := suite.client.MemberRoleUpdate(ctx, "01ARZ3NDEKTSV4RRFFQ69G5FAV", &api.UpdateMemberParams{Role: perms.RoleObserver})
-	require.NoError(err, "could not update member role")
-	require.Equal(rep.Role, perms.RoleObserver, "expected member role to update")
-=======
+	_, err = suite.client.MemberRoleUpdate(ctx, "01ARZ3NDEKTSV4RRFFQ69G5FAV", &api.UpdateRoleParams{Role: perms.RoleObserver})
+	suite.requireError(err, http.StatusBadRequest, "cannot update role for pending team member", "expected error when member is not confirmed")
+
 	// Should return an error if the member already has the specified role.
 	member.Status = db.MemberStatusConfirmed
 	data, err = member.MarshalValue()
@@ -717,7 +697,6 @@
 	suite.quarterdeck.OnUsers(userID.String(), mock.UseError(http.StatusBadRequest, "organization must have at least one owner"), mock.RequireAuth())
 	_, err = suite.client.MemberRoleUpdate(ctx, "01ARZ3NDEKTSV4RRFFQ69G5FAV", &api.UpdateRoleParams{Role: perms.RoleAdmin})
 	suite.requireError(err, http.StatusBadRequest, "organization must have at least one owner", "expected error when quarterdeck returns an error")
->>>>>>> 1f88c581
 }
 
 func (suite *tenantTestSuite) TestMemberDelete() {
