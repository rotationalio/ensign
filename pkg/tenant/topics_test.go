--- conflicted
+++ resolved
@@ -144,7 +144,7 @@
 	suite.requireError(err, http.StatusUnauthorized, "user does not have permission to perform this operation", "expected error when user does not have permission")
 
 	// Set valid permissions for the rest of the tests
-	claims.Permissions = []string{tenant.WriteProjectPermission}
+	claims.Permissions = []string{perms.CreateTopics}
 	require.NoError(suite.SetClientCredentials(claims), "could not set client credentials")
 
 	// Should return an error if project id is not a valid ULID.
@@ -261,7 +261,7 @@
 		Name:        "Leopold Wentzel",
 		Email:       "leopold.wentzel@gmail.com",
 		OrgID:       "0000000000000000",
-		Permissions: []string{tenant.ReadTopicPermission},
+		Permissions: []string{perms.ReadTopics},
 	}
 
 	// User org id is required.
@@ -481,64 +481,4 @@
 
 	err = suite.client.TopicDelete(ctx, "01GNA926JCTKDH3VZBTJM8MAF6")
 	suite.requireError(err, http.StatusNotFound, "could not delete topic", "expected error when topic ID is not found")
-<<<<<<< HEAD
-}
-
-func (suite *tenantTestSuite) TestProjectTopicCreate() {
-	require := suite.Require()
-	ctx, cancel := context.WithTimeout(context.Background(), 5*time.Second)
-	projectID := ulids.New().String()
-	defer cancel()
-
-	// Connect to mock trtl database.
-	trtl := db.GetMock()
-	defer trtl.Reset()
-
-	// Call OnPut method and return a PutReply.
-	trtl.OnPut = func(ctx context.Context, pr *pb.PutRequest) (*pb.PutReply, error) {
-		return &pb.PutReply{}, nil
-	}
-
-	// Set the initial claims fixture
-	claims := &tokens.Claims{
-		Name:        "Leopold Wentzel",
-		Email:       "leopold.wentzel@gmail.com",
-		Permissions: []string{"create:nothing"},
-	}
-
-	// Endpoint must be authenticated
-	require.NoError(suite.SetClientCSRFProtection(), "could not set client csrf protection")
-	_, err := suite.client.ProjectTopicCreate(ctx, projectID, &api.Topic{ID: "", Name: "topic-example"})
-	suite.requireError(err, http.StatusUnauthorized, "this endpoint requires authentication", "expected error when not authenticated")
-
-	// User must have the correct permissions
-	require.NoError(suite.SetClientCredentials(claims), "could not set client credentials")
-	_, err = suite.client.ProjectTopicCreate(ctx, projectID, &api.Topic{ID: "", Name: "topic-example"})
-	suite.requireError(err, http.StatusUnauthorized, "user does not have permission to perform this operation", "expected error when user does not have permission")
-
-	// Set valid permissions for the rest of the tests
-	claims.Permissions = []string{perms.CreateTopics}
-	require.NoError(suite.SetClientCredentials(claims), "could not set client credentials")
-
-	// Should return an error if project id is not a valid ULID.
-	_, err = suite.client.ProjectTopicCreate(ctx, "projectID", &api.Topic{ID: "", Name: "topic-example"})
-	suite.requireError(err, http.StatusBadRequest, "could not parse project id", "expected error when project id does not exist")
-
-	// Should return an error if topic id exists.
-	_, err = suite.client.ProjectTopicCreate(ctx, projectID, &api.Topic{ID: "01GNA926JCTKDH3VZBTJM8MAF6", Name: "topic-example"})
-	suite.requireError(err, http.StatusBadRequest, "topic id cannot be specified on create", "expected error when topic id exists")
-
-	// Should return an error if topic name does not exist.
-	_, err = suite.client.ProjectTopicCreate(ctx, projectID, &api.Topic{ID: "", Name: ""})
-	suite.requireError(err, http.StatusBadRequest, "topic name is required", "expected error when topic name does not exist")
-
-	req := &api.Topic{
-		Name: "topic001",
-	}
-
-	topic, err := suite.client.ProjectTopicCreate(ctx, projectID, req)
-	require.NoError(err, "could not add topic")
-	require.Equal(req.Name, topic.Name, "expected topic name to match")
-=======
->>>>>>> 03989a97
 }