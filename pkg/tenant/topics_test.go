package tenant_test

import (
	"bytes"
	"context"
	"net/http"
	"time"

	"github.com/oklog/ulid/v2"
	qd "github.com/rotationalio/ensign/pkg/quarterdeck/api/v1"
	"github.com/rotationalio/ensign/pkg/quarterdeck/mock"
	perms "github.com/rotationalio/ensign/pkg/quarterdeck/permissions"
	"github.com/rotationalio/ensign/pkg/quarterdeck/tokens"
	"github.com/rotationalio/ensign/pkg/tenant/api/v1"
	"github.com/rotationalio/ensign/pkg/tenant/db"
	"github.com/rotationalio/ensign/pkg/utils/metatopic"
	tk "github.com/rotationalio/ensign/pkg/utils/tokens"
	"github.com/rotationalio/ensign/pkg/utils/ulids"
	sdk "github.com/rotationalio/go-ensign/api/v1beta1"
	trtlmock "github.com/trisacrypto/directory/pkg/trtl/mock"
	"github.com/trisacrypto/directory/pkg/trtl/pb/v1"
	"google.golang.org/grpc/codes"
	"google.golang.org/grpc/status"
	"google.golang.org/protobuf/types/known/timestamppb"
)

func (suite *tenantTestSuite) TestProjectTopicList() {
	require := suite.Require()
	ctx, cancel := context.WithTimeout(context.Background(), 5*time.Second)
	projectID := ulid.MustParse("01GNA91N6WMCWNG9MVSK47ZS88")

	topics := []*db.Topic{
		{
			ProjectID: ulid.MustParse("01GNA91N6WMCWNG9MVSK47ZS88"),
			ID:        ulid.MustParse("01GQ399DWFK3E94FV30WF7QMJ5"),
			Name:      "topic001",
			State:     sdk.TopicTombstone_DELETING,
			Created:   time.Unix(1672161102, 0),
			Modified:  time.Unix(1672161102, 0),
		},
		{
			ProjectID: ulid.MustParse("01GNA91N6WMCWNG9MVSK47ZS88"),
			ID:        ulid.MustParse("01GQ399KP7ZYFBHMD565EQBQQ4"),
			Name:      "topic002",
			State:     sdk.TopicTombstone_READONLY,
			Created:   time.Unix(1673659941, 0),
			Modified:  time.Unix(1673659941, 0),
		},
		{
			ProjectID: ulid.MustParse("01GNA91N6WMCWNG9MVSK47ZS88"),
			ID:        ulid.MustParse("01GQ399RREX32HRT1YA0YEW4JW"),
			Name:      "topic003",
			State:     sdk.TopicTombstone_UNKNOWN,
			Created:   time.Unix(1674073941, 0),
			Modified:  time.Unix(1674073941, 0),
		},
	}

	expected := []*api.Topic{
		{
			ID:       topics[0].ID.String(),
			Name:     topics[0].Name,
			Status:   db.TopicStatusDeleting,
			Created:  topics[0].Created.Format(time.RFC3339Nano),
			Modified: topics[0].Modified.Format(time.RFC3339Nano),
		},
		{
			ID:       topics[1].ID.String(),
			Name:     topics[1].Name,
			Status:   db.TopicStatusArchived,
			Created:  topics[1].Created.Format(time.RFC3339Nano),
			Modified: topics[1].Modified.Format(time.RFC3339Nano),
		},
		{
			ID:       topics[2].ID.String(),
			Name:     topics[2].Name,
			Status:   db.TopicStatusActive,
			Created:  topics[2].Created.Format(time.RFC3339Nano),
			Modified: topics[2].Modified.Format(time.RFC3339Nano),
		},
	}

	prefix := projectID[:]
	namespace := "topics"

	defer cancel()

	// Connect to mock trtl database.
	trtl := db.GetMock()
	defer trtl.Reset()

	orgID := ulids.New()
	key, err := db.CreateKey(orgID, projectID)
	require.NoError(err, "could not create project key")

	keyData, err := key.MarshalValue()
	require.NoError(err, "could not marshal key data")

	// OnGet method should return the project key
	trtl.OnGet = func(ctx context.Context, in *pb.GetRequest) (*pb.GetReply, error) {
		switch in.Namespace {
		case db.KeysNamespace:
			return &pb.GetReply{
				Value: keyData,
			}, nil
		case db.OrganizationNamespace:
			return &pb.GetReply{
				Value: projectID[:],
			}, nil
		default:
			return nil, status.Errorf(codes.NotFound, "unknown namespace: %s", in.Namespace)
		}
	}

	// Call the OnCursor method
	trtl.OnCursor = func(in *pb.CursorRequest, stream pb.Trtl_CursorServer) error {
		if !bytes.Equal(in.Prefix, prefix) || in.Namespace != namespace {
			return status.Error(codes.FailedPrecondition, "unexpected cursor request")
		}

		var start bool
		// Send back some data and terminate
		for _, topic := range topics {
			if in.SeekKey != nil && bytes.Equal(in.SeekKey, topic.ID[:]) {
				start = true
			}
			if in.SeekKey == nil || start {
				data, err := topic.MarshalValue()
				require.NoError(err, "could not marshal data")
				stream.Send(&pb.KVPair{
					Key:       topic.ID[:],
					Value:     data,
					Namespace: in.Namespace,
				})
			}
		}
		return nil
	}

	req := &api.PageQuery{}

	// Set the initial claims fixture.
	claims := &tokens.Claims{
		Name:        "Leopold Wentzel",
		Email:       "leopold.wentzel@gmail.com",
		Permissions: []string{"read:nothing"},
	}

	// Endpoint must be authenticated.
	_, err = suite.client.ProjectTopicList(ctx, "invalid", req)
	suite.requireError(err, http.StatusUnauthorized, "this endpoint requires authentication", "expected error when not authenticated")

	// User must have the correct permissions.
	require.NoError(suite.SetClientCredentials(claims), "could not set client credentials")
	_, err = suite.client.ProjectTopicList(ctx, "invalid", req)
	suite.requireError(err, http.StatusUnauthorized, "user does not have permission to perform this operation", "expected error when user does not have permission")

	// Set valid permissions for the user.
	claims.Permissions = []string{perms.ReadTopics}
	require.NoError(suite.SetClientCredentials(claims), "could not set client credentials")

	// Should return an error if org verification fails.
	claims.OrgID = "01GWT0E850YBSDQH0EQFXRCMGB"
	require.NoError(suite.SetClientCredentials(claims), "could not set client credentials")
	_, err = suite.client.ProjectTopicList(ctx, projectID.String(), &api.PageQuery{})
	suite.requireError(err, http.StatusUnauthorized, "could not verify organization", "expected error when org verification fails")

	// Should return an error if the project ID is not parseable.
	claims.OrgID = projectID.String()
	require.NoError(suite.SetClientCredentials(claims), "could not set client credentials")
	_, err = suite.client.ProjectTopicList(ctx, "invalid", req)
	suite.requireError(err, http.StatusNotFound, "project not found", "expected error when project does not exist")

	rep, err := suite.client.ProjectTopicList(ctx, projectID.String(), req)
	require.NoError(err, "could not list project topics")
	require.Len(rep.Topics, 3, "expected 3 topics")
	require.Empty(rep.NextPageToken, "did not expect next page token since there is only 1 page")

	// Verify topic data has been populated.
	for i := range topics {
		require.Equal(expected[i].ID, rep.Topics[i].ID, "expected topic id to match")
		require.Equal(expected[i].Name, rep.Topics[i].Name, "expected topic name to match")
		require.Equal(expected[i].Status, rep.Topics[i].Status, "expected topic status to match")
		require.Equal(expected[i].Created, rep.Topics[i].Created, "expected topic created to match")
		require.Equal(expected[i].Modified, rep.Topics[i].Modified, "expected topic modified to match")
	}

	// Set page size and test pagination.
	req.PageSize = 2
	rep, err = suite.client.ProjectTopicList(ctx, projectID.String(), req)
	require.NoError(err, "could not list topics")
	require.Len(rep.Topics, 2, "expected 2 topics")
	require.NotEmpty(rep.NextPageToken, "next page token should be set")

	// Test next page token.
	req.NextPageToken = rep.NextPageToken
	rep2, err := suite.client.ProjectTopicList(ctx, projectID.String(), req)
	require.NoError(err, "could not list topics")
	require.Len(rep2.Topics, 1, "expected 1 topic")
	require.NotEqual(rep.Topics[0].ID, rep2.Topics[0].ID, "should not have same topic ID")
	require.Empty(rep2.NextPageToken, "should be empty when a next page does not exist")

	// Limit maximum number of requests to 3, break when pagination is complete.
	req.NextPageToken = ""
	nPages, nResults := 0, 0
	for i := 0; i < 3; i++ {
		page, err := suite.client.ProjectTopicList(ctx, projectID.String(), req)
		require.NoError(err, "could not fetch page of results")

		nPages++
		nResults += len(page.Topics)

		if page.NextPageToken != "" {
			req.NextPageToken = page.NextPageToken
		} else {
			break
		}
	}

	require.Equal(nPages, 2, "expected 3 results in 2 pages")
	require.Equal(nResults, 3, "expected 3 results in 2 pages")
}

func (suite *tenantTestSuite) TestProjectTopicCreate() {
	require := suite.Require()
	ctx, cancel := context.WithTimeout(context.Background(), 5*time.Second)
	projectID := "01GNA91N6WMCWNG9MVSK47ZS88"
	defer cancel()
	defer suite.ResetTasks()

	// Connect to mock trtl database.
	trtl := db.GetMock()
	defer trtl.Reset()

	project := &db.Project{
		OrgID:    ulid.MustParse("01GMBVR86186E0EKCHQK4ESJB1"),
		TenantID: ulid.MustParse("01GMTWFK4XZY597Y128KXQ4WHP"),
		ID:       ulid.MustParse("01GNA91N6WMCWNG9MVSK47ZS88"),
		OwnerID:  ulid.MustParse("02ABCVR86186E0EKCHQK4ESJB1"),
		Name:     "project001",
		Created:  time.Now().Add(-time.Hour),
		Modified: time.Now(),
	}

	// Set the initial claims fixture
	claims := &tokens.Claims{
		Name:        "Leopold Wentzel",
		Email:       "leopold.wentzel@gmail.com",
		OrgID:       "01GNA91N6WMCWNG9MVSK47ZS88",
		Permissions: []string{"create:nothing"},
	}

	key, err := project.Key()
	require.NoError(err, "could not create project key")

	var data []byte
	data, err = project.MarshalValue()
	require.NoError(err, "could not marshal project data")

	// Trtl Get should return project key or project data
	trtl.OnGet = func(ctx context.Context, in *pb.GetRequest) (*pb.GetReply, error) {
		switch in.Namespace {
		case db.KeysNamespace:
			return &pb.GetReply{Value: key}, nil
		case db.ProjectNamespace:
			return &pb.GetReply{Value: data}, nil
		case db.OrganizationNamespace:
			return &pb.GetReply{Value: project.ID[:]}, nil
		default:
			return nil, status.Errorf(codes.NotFound, "namespace %s not found", in.Namespace)
		}
	}

	// Create the Quarterdeck reply fixture
	token, err := suite.auth.CreateAccessToken(claims)
	require.NoError(err, "could not create access token")
	reply := &qd.LoginReply{
		AccessToken: token,
	}

	// Connect to Quarterdeck mock.
	suite.quarterdeck.OnProjectsAccess(mock.UseStatus(http.StatusOK), mock.UseJSONFixture(reply), mock.RequireAuth())

	detail := &qd.Project{
		OrgID:        project.OrgID,
		ProjectID:    project.ID,
		APIKeysCount: 3,
		RevokedCount: 1,
	}

	suite.quarterdeck.OnProjectsDetail(project.ID.String(), mock.UseStatus(http.StatusOK), mock.UseJSONFixture(detail), mock.RequireAuth())

	enTopic := &sdk.Topic{
		ProjectId: project.ID[:],
		Id:        ulids.New().Bytes(),
		Name:      "topic01",
		Created:   timestamppb.Now(),
		Modified:  timestamppb.Now(),
	}

	projectInfo := &sdk.ProjectInfo{
		ProjectId:      project.ID.String(),
		Topics:         3,
		ReadonlyTopics: 1,
		Events:         4,
	}

	// Connect to Ensign mock.
	suite.ensign.OnCreateTopic = func(ctx context.Context, t *sdk.Topic) (*sdk.Topic, error) {
		return enTopic, nil
	}

	suite.ensign.OnInfo = func(ctx context.Context, in *sdk.InfoRequest) (*sdk.ProjectInfo, error) {
		return projectInfo, nil
	}

	// Call OnPut method and return a PutReply.
	trtl.OnPut = func(ctx context.Context, pr *pb.PutRequest) (*pb.PutReply, error) {
		return &pb.PutReply{}, nil
	}

	// Endpoint must be authenticated
	require.NoError(suite.SetClientCSRFProtection(), "could not set client csrf protection")
	_, err = suite.client.ProjectTopicCreate(ctx, projectID, &api.Topic{ID: "", Name: "topic-example"})
	suite.requireError(err, http.StatusUnauthorized, "this endpoint requires authentication", "expected error when not authenticated")

	// User must have the correct permissions
	require.NoError(suite.SetClientCredentials(claims), "could not set client credentials")
	_, err = suite.client.ProjectTopicCreate(ctx, projectID, &api.Topic{ID: "", Name: "topic-example"})
	suite.requireError(err, http.StatusUnauthorized, "user does not have permission to perform this operation", "expected error when user does not have permission")

	// Set valid permissions for the rest of the tests
	claims.Permissions = []string{perms.CreateTopics}
	require.NoError(suite.SetClientCredentials(claims), "could not set client credentials")

	// Should return an error if project id is not a valid ULID.
	_, err = suite.client.ProjectTopicCreate(ctx, "projectID", &api.Topic{ID: "", Name: "topic-example"})
	suite.requireError(err, http.StatusNotFound, "project not found", "expected error when project id is not a valid ULID")

	// Should return an error if topic id exists.
	_, err = suite.client.ProjectTopicCreate(ctx, projectID, &api.Topic{ID: "01GNA926JCTKDH3VZBTJM8MAF6", Name: "topic-example"})
	suite.requireError(err, http.StatusBadRequest, "topic id cannot be specified on create", "expected error when topic id exists")

	// Should return an error if topic name does not exist.
	_, err = suite.client.ProjectTopicCreate(ctx, projectID, &api.Topic{ID: "", Name: ""})
	suite.requireError(err, http.StatusBadRequest, "topic name is required", "expected error when topic name does not exist")

	// Should return an error if org ID is not in the claims.
	claims.OrgID = ""
	require.NoError(suite.SetClientCredentials(claims), "could not set client credentials")
	_, err = suite.client.ProjectTopicCreate(ctx, projectID, &api.Topic{ID: "", Name: "topic-example"})
	suite.requireError(err, http.StatusUnauthorized, "invalid user claims", "expected error when org ID is not in the claims")

	// Should return an error if org verification fails.
	claims.OrgID = "01GWT0E850YBSDQH0EQFXRCMGB"
	require.NoError(suite.SetClientCredentials(claims), "could not set client credentials")
	_, err = suite.client.ProjectTopicCreate(ctx, projectID, &api.Topic{Name: "topic-example"})
	suite.requireError(err, http.StatusUnauthorized, "could not verify organization", "expected error when org verification fails")

	// Reset claims org ID for tests.
	claims.OrgID = project.ID.String()
	require.NoError(suite.SetClientCredentials(claims), "could not set client credentials")

	req := &api.Topic{
		Name: enTopic.Name,
	}

	// Successfully create a topic.
	suite.quarterdeck.OnProjects("access", mock.UseStatus(http.StatusOK), mock.UseJSONFixture(reply), mock.RequireAuth())
	topic, err := suite.client.ProjectTopicCreate(ctx, projectID, req)
	require.NoError(err, "could not add topic")
	require.NotEmpty(topic.ID, "expected non-zero ulid to be populated")
	require.Equal(req.Name, topic.Name, "expected topic name to match")
	require.NotEmpty(topic.Created, "expected created to be populated")
	require.NotEmpty(topic.Modified, "expected modified to be populated")

	// Ensure project stats update task finishes.
	suite.StopTasks()

	// Create another topic with this user which exercises the cache.
	suite.ResetTasks()
	topic, err = suite.client.ProjectTopicCreate(ctx, projectID, req)
	require.NoError(err, "could not add topic")
	require.NotEmpty(topic.ID, "expected non-zero ulid to be populated")
	suite.StopTasks()

	// Ensure that the topic was updated and the project stats were updated.
	require.Equal(8, trtl.Calls[trtlmock.PutRPC], "expected Put to be called 8 times, 6 for the new topic and the indexes, and 2 for the project updates")

	// Quarterdeck should be called once, the cache should be used for subsequent calls.
	require.Equal(1, suite.quarterdeck.ProjectsCount("access"), "expected only 1 call to Quarterdeck for project access")

	// Should return an error if Quarterdeck returns an error.
<<<<<<< HEAD
	suite.quarterdeck.OnProjectsAccess(mock.UseError(http.StatusBadRequest, "missing field project_id"), mock.RequireAuth())
=======
	suite.quarterdeck.OnProjects("access", mock.UseError(http.StatusBadRequest, "missing field project_id"), mock.RequireAuth())
	suite.srv.ResetCache()
>>>>>>> 1bae58f0
	_, err = suite.client.ProjectTopicCreate(ctx, projectID, req)
	suite.requireError(err, http.StatusBadRequest, "missing field project_id", "expected error when Quarterdeck returns an error")

	// Should return an error if Ensign returns an error.
	suite.quarterdeck.OnProjectsAccess(mock.UseStatus(http.StatusOK), mock.UseJSONFixture(reply), mock.RequireAuth())
	suite.ensign.OnCreateTopic = func(ctx context.Context, t *sdk.Topic) (*sdk.Topic, error) {
		return &sdk.Topic{}, status.Error(codes.Internal, "could not create topic")
	}
	_, err = suite.client.ProjectTopicCreate(ctx, projectID, req)
	suite.requireError(err, http.StatusInternalServerError, "could not create topic", "expected error when Ensign returns an error")
}

func (suite *tenantTestSuite) TestTopicList() {
	require := suite.Require()
	ctx, cancel := context.WithTimeout(context.Background(), 5*time.Second)
	projectID := ulid.MustParse("01GNA91N6WMCWNG9MVSK47ZS88")

	defer cancel()

	topics := []*db.Topic{
		{
			ProjectID: ulid.MustParse("01GNA91N6WMCWNG9MVSK47ZS88"),
			ID:        ulid.MustParse("01GQ399DWFK3E94FV30WF7QMJ5"),
			Name:      "topic001",
			Created:   time.Unix(1672161102, 0),
			Modified:  time.Unix(1672161102, 0),
		},
		{
			ProjectID: ulid.MustParse("01GNA91N6WMCWNG9MVSK47ZS88"),
			ID:        ulid.MustParse("01GQ399KP7ZYFBHMD565EQBQQ4"),
			Name:      "topic002",
			Created:   time.Unix(1673659941, 0),
			Modified:  time.Unix(1673659941, 0),
		},
		{
			ProjectID: ulid.MustParse("01GNA91N6WMCWNG9MVSK47ZS88"),
			ID:        ulid.MustParse("01GQ399RREX32HRT1YA0YEW4JW"),
			Name:      "topic003",
			Created:   time.Unix(1674073941, 0),
			Modified:  time.Unix(1674073941, 0),
		},
	}

	prefix := projectID[:]
	namespace := "topics"

	// Connect to mock trtl database.
	trtl := db.GetMock()
	defer trtl.Reset()

	// Call the OnCursor method
	trtl.OnCursor = func(in *pb.CursorRequest, stream pb.Trtl_CursorServer) error {
		if !bytes.Equal(in.Prefix, prefix) || in.Namespace != namespace {
			return status.Error(codes.FailedPrecondition, "unexpected cursor request")
		}

		var start bool
		// Send back some data and terminate
		for _, topic := range topics {
			if in.SeekKey != nil && bytes.Equal(in.SeekKey, topic.ID[:]) {
				start = true
			}
			if in.SeekKey == nil || start {
				data, err := topic.MarshalValue()
				require.NoError(err, "could not marshal data")
				stream.Send(&pb.KVPair{
					Key:       topic.ID[:],
					Value:     data,
					Namespace: in.Namespace,
				})
			}
		}
		return nil
	}

	req := &api.PageQuery{}

	// Set the initial claims fixture
	claims := &tokens.Claims{
		Name:        "Leopold Wentzel",
		Email:       "leopold.wentzel@gmail.com",
		OrgID:       "01GNA91N6WMCWNG9MVSK47ZS88",
		Permissions: []string{"read:nothing"},
	}

	// Endpoint must be authenticated
	_, err := suite.client.TopicList(ctx, req)
	suite.requireError(err, http.StatusUnauthorized, "this endpoint requires authentication", "expected error when user is not authenticated")

	// User must have the correct permissions
	require.NoError(suite.SetClientCredentials(claims), "could not set client credentials")
	_, err = suite.client.TopicList(ctx, req)
	suite.requireError(err, http.StatusUnauthorized, "user does not have permission to perform this operation", "expected error when user does not have permissions")

	// Set valid permissions for the rest of the tests
	claims.Permissions = []string{perms.ReadTopics}
	require.NoError(suite.SetClientCredentials(claims), "could not set client credentials")

	// Retrieve all topics.
	rep, err := suite.client.TopicList(ctx, req)
	require.NoError(err, "could not list topics")
	require.Len(rep.Topics, 3, "expected 3 topics")
	require.Empty(rep.NextPageToken, "did not expect next page token since there is only 1 page")

	// Verify topic data has been populated.
	for i := range topics {
		require.Equal(topics[i].ID.String(), rep.Topics[i].ID, "expected topic id to match")
		require.Equal(topics[i].Name, rep.Topics[i].Name, "expected topic name to match")
		require.Equal(topics[i].Created.Format(time.RFC3339Nano), rep.Topics[i].Created, "expected topic created to match")
		require.Equal(topics[i].Modified.Format(time.RFC3339Nano), rep.Topics[i].Modified, "expected topic modified to match")
	}

	// Set page size and test pagination.
	req.PageSize = 2
	rep, err = suite.client.TopicList(ctx, req)
	require.NoError(err, "could not list topics")
	require.Len(rep.Topics, 2, "expected 2 topics")
	require.NotEmpty(rep.NextPageToken, "next page token should be set")

	// Test next page token.
	req.NextPageToken = rep.NextPageToken
	rep2, err := suite.client.TopicList(ctx, req)
	require.NoError(err, "could not list topics")
	require.Len(rep2.Topics, 1, "expected 1 topic")
	require.NotEqual(rep.Topics[0].ID, rep2.Topics[0].ID, "should not have same topic ID")
	require.Empty(rep2.NextPageToken, "should be empty when a next page does not exist")

	// Limit maximum number of requests to 3, break when pagination is complete.
	req.NextPageToken = ""
	nPages, nResults := 0, 0
	for i := 0; i < 3; i++ {
		page, err := suite.client.TopicList(ctx, req)
		require.NoError(err, "could not fetch page of results")

		nPages++
		nResults += len(page.Topics)

		if page.NextPageToken != "" {
			req.NextPageToken = page.NextPageToken
		} else {
			break
		}
	}

	require.Equal(nPages, 2, "expected 3 results in 2 pages")
	require.Equal(nResults, 3, "expected 3 results in 2 pages")

	// Set test fixture.
	test := &tokens.Claims{
		Name:        "Leopold Wentzel",
		Email:       "leopold.wentzel@gmail.com",
		OrgID:       "0000000000000000",
		Permissions: []string{perms.ReadTopics},
	}

	// User org id is required.
	require.NoError(suite.SetClientCredentials(test))
	_, err = suite.client.TopicList(ctx, &api.PageQuery{})
	suite.requireError(err, http.StatusUnauthorized, "invalid user claims", "expected error when org id is missing or not a valid ulid")

}

func (suite *tenantTestSuite) TestTopicDetail() {
	require := suite.Require()
	ctx, cancel := context.WithTimeout(context.Background(), 5*time.Second)
	defer cancel()

	// Connect to mock trtl database
	trtl := db.GetMock()
	defer trtl.Reset()

	id := "01GNA926JCTKDH3VZBTJM8MAF6"
	project := "01GNA91N6WMCWNG9MVSK47ZS88"
	org := "01GNA91N6WMCWNG9MVSK47ZS88"
	topic := &db.Topic{
		OrgID:     ulid.MustParse(org),
		ProjectID: ulid.MustParse(project),
		ID:        ulid.MustParse(id),
		Name:      "topic001",
		State:     sdk.TopicTombstone_READONLY,
		Created:   time.Now().Add(-time.Hour),
		Modified:  time.Now(),
	}

	key, err := topic.Key()
	require.NoError(err, "could not get topic key")

	// Marshal the topic data with msgpack.
	data, err := topic.MarshalValue()
	require.NoError(err, "could not marshal the topic data")

	// Trtl Get should return the topic key or the topic data.
	trtl.OnGet = func(ctx context.Context, gr *pb.GetRequest) (*pb.GetReply, error) {
		switch gr.Namespace {
		case db.KeysNamespace:
			return &pb.GetReply{Value: key}, nil
		case db.TopicNamespace:
			return &pb.GetReply{Value: data}, nil
		case db.OrganizationNamespace:
			return &pb.GetReply{Value: topic.ID[:]}, nil
		default:
			return nil, status.Errorf(codes.NotFound, "namespace %s not found", gr.Namespace)
		}
	}

	// Set the initial claims fixture
	claims := &tokens.Claims{
		Name:        "Leopold Wentzel",
		Email:       "leopold.wentzel@gmail.com",
		Permissions: []string{"read:nothing"},
	}

	// Endpoint must be authenticated
	_, err = suite.client.TopicDetail(ctx, "invalid")
	suite.requireError(err, http.StatusUnauthorized, "this endpoint requires authentication", "expected error when not authenticated")

	// User must have the correct permissions
	require.NoError(suite.SetClientCredentials(claims), "could not set client credentials")
	_, err = suite.client.TopicDetail(ctx, "invalid")
	suite.requireError(err, http.StatusUnauthorized, "user does not have permission to perform this operation", "expected error when user does not have permission")

	// Set valid permissions for the rest of the tests
	claims.Permissions = []string{perms.ReadTopics}
	require.NoError(suite.SetClientCredentials(claims), "could not set client credentials")

	// Should return an error if org verification fails.
	claims.OrgID = "01GWT0E850YBSDQH0EQFXRCMGB"
	require.NoError(suite.SetClientCredentials(claims), "could not set client credentials")
	_, err = suite.client.TopicDetail(ctx, id)
	suite.requireError(err, http.StatusUnauthorized, "could not verify organization", "expected error when org verification fails")

	// Should return an error if the topic id is not parseable
	claims.OrgID = id
	require.NoError(suite.SetClientCredentials(claims), "could not set client credentials")
	_, err = suite.client.TopicDetail(ctx, "invalid")
	suite.requireError(err, http.StatusNotFound, "topic not found", "expected error when topic does not exist")

	require.NoError(suite.SetClientCredentials(claims), "could not set client credentials")
	rep, err := suite.client.TopicDetail(ctx, id)
	require.NoError(err, "could not retrieve topic")
	require.Equal(topic.ID.String(), rep.ID, "expected topic ID to match")
	require.Equal(topic.Name, rep.Name, "expected topic name to match")
	require.Equal(db.TopicStatusArchived, rep.Status, "expected topic state to match")
	require.NotEmpty(rep.Created, "expected topic created to be set")
	require.NotEmpty(rep.Modified, "expected topic modified to be set")
}

func (suite *tenantTestSuite) TestTopicStats() {
	require := suite.Require()
	ctx, cancel := context.WithTimeout(context.Background(), 5*time.Second)
	defer cancel()

	// Connect to mock trtl database
	trtl := db.GetMock()
	defer trtl.Reset()

	id := "01GNA926JCTKDH3VZBTJM8MAF6"
	project := "01GNA91N6WMCWNG9MVSK47ZS88"
	org := "01GNA91N6WMCWNG9MVSK47ZS88"
	topic := &db.Topic{
		OrgID:     ulid.MustParse(org),
		ProjectID: ulid.MustParse(project),
		ID:        ulid.MustParse(id),
		Name:      "otters",
		Events:    1000000,
		Storage:   256,
		Publishers: &metatopic.Activity{
			Active:   2,
			Inactive: 1,
		},
		Subscribers: &metatopic.Activity{
			Active:   3,
			Inactive: 4,
		},
		Created:  time.Now().Add(-time.Hour),
		Modified: time.Now(),
	}

	key, err := topic.Key()
	require.NoError(err, "could not get topic key")

	// Marshal the topic data with msgpack.
	data, err := topic.MarshalValue()
	require.NoError(err, "could not marshal the topic data")

	// Trtl Get should return the topic key or the topic data or the topic id.
	trtl.OnGet = func(ctx context.Context, gr *pb.GetRequest) (*pb.GetReply, error) {
		switch gr.Namespace {
		case db.KeysNamespace:
			return &pb.GetReply{Value: key}, nil
		case db.TopicNamespace:
			return &pb.GetReply{Value: data}, nil
		case db.OrganizationNamespace:
			return &pb.GetReply{Value: topic.ID[:]}, nil
		default:
			return nil, status.Errorf(codes.NotFound, "namespace %s not found", gr.Namespace)
		}
	}

	// Set the initial claims fixture
	claims := &tokens.Claims{
		Name:        "Leopold Wentzel",
		Email:       "leopold.wentzel@gmail.com",
		Permissions: []string{"read:nothing"},
	}

	// Endpoint must be authenticated
	_, err = suite.client.TopicStats(ctx, "invalid")
	suite.requireError(err, http.StatusUnauthorized, "this endpoint requires authentication", "expected error when not authenticated")

	// User must have the correct permissions
	require.NoError(suite.SetClientCredentials(claims), "could not set client credentials")
	_, err = suite.client.TopicStats(ctx, "invalid")
	suite.requireError(err, http.StatusUnauthorized, "user does not have permission to perform this operation", "expected error when user does not have permission")

	// Set valid permissions for the rest of the tests
	claims.Permissions = []string{perms.ReadTopics}
	require.NoError(suite.SetClientCredentials(claims), "could not set client credentials")

	// Should return an error if org verification fails.
	claims.OrgID = ulids.New().String()
	require.NoError(suite.SetClientCredentials(claims), "could not set client credentials")
	_, err = suite.client.TopicStats(ctx, id)
	suite.requireError(err, http.StatusUnauthorized, "could not verify organization", "expected error when org verification fails")

	// Should return an error if the topic id is not parseable
	claims.OrgID = id
	require.NoError(suite.SetClientCredentials(claims), "could not set client credentials")
	_, err = suite.client.TopicStats(ctx, "invalid")
	suite.requireError(err, http.StatusNotFound, "topic not found", "expected error when topic does not exist")

	// Successfully retrieve topic stats
	expected := []*api.StatValue{
		{
			Name:  "Online Publishers",
			Value: float64(topic.Publishers.Active),
		},
		{
			Name:  "Online Subscribers",
			Value: float64(topic.Subscribers.Active),
		},
		{
			Name:  "Total Events",
			Value: topic.Events,
		},
		{
			Name:    "Data Storage",
			Value:   topic.Storage,
			Units:   "GB",
			Percent: 0.0,
		},
	}
	require.NoError(suite.SetClientCredentials(claims), "could not set client credentials")
	rep, err := suite.client.TopicStats(ctx, id)
	require.NoError(err, "could not retrieve topic stats")
	require.Equal(expected, rep, "expected topic stats to match")

	// Should return 404 if trtl returns not found
	trtl.OnGet = func(ctx context.Context, gr *pb.GetRequest) (*pb.GetReply, error) {
		return nil, status.Errorf(codes.NotFound, "key not found")
	}
	_, err = suite.client.TopicStats(ctx, id)
	suite.requireError(err, http.StatusNotFound, "topic not found", "expected error when topic does not exist")
}

func (suite *tenantTestSuite) TestTopicUpdate() {
	require := suite.Require()
	ctx, cancel := context.WithTimeout(context.Background(), 5*time.Second)
	defer cancel()

	// Connect to mock trtl database.
	trtl := db.GetMock()
	defer trtl.Reset()

	id := "01GNA926JCTKDH3VZBTJM8MAF6"
	orgID := "01GNA91N6WMCWNG9MVSK47ZS88"
	projectID := "01GNA91N6WMCWNG9MVSK47ZS88"
	topic := &db.Topic{
		OrgID:     ulid.MustParse(orgID),
		ProjectID: ulid.MustParse(projectID),
		ID:        ulid.MustParse(id),
		Name:      "topic001",
	}

	key, err := topic.Key()
	require.NoError(err, "could not create topic key")

	// Marshal the topic data with msgpack.
	data, err := topic.MarshalValue()
	require.NoError(err, "could not marshal the topic data")

	// Trtl Get should return the topic key or the topic data.
	trtl.OnGet = func(ctx context.Context, gr *pb.GetRequest) (*pb.GetReply, error) {
		switch gr.Namespace {
		case db.KeysNamespace:
			return &pb.GetReply{Value: key}, nil
		case db.TopicNamespace:
			return &pb.GetReply{Value: data}, nil
		case db.OrganizationNamespace:
			return &pb.GetReply{Value: topic.ID[:]}, nil
		default:
			return nil, status.Errorf(codes.NotFound, "namespace %s not found", gr.Namespace)
		}
	}

	// OnPut method should return a success response.
	trtl.OnPut = func(ctx context.Context, pr *pb.PutRequest) (*pb.PutReply, error) {
		return &pb.PutReply{}, nil
	}

	// Set the initial claims fixture
	claims := &tokens.Claims{
		Name:        "Leopold Wentzel",
		Email:       "leopold.wentzel@gmail.com",
		Permissions: []string{"write:nothing"},
	}

	// Create the Quarterdeck reply fixture
	token, err := suite.auth.CreateAccessToken(claims)
	require.NoError(err, "could not create access token")
	reply := &qd.LoginReply{
		AccessToken: token,
	}
<<<<<<< HEAD
	suite.quarterdeck.OnProjectsAccess(mock.UseStatus(http.StatusOK), mock.UseJSONFixture(auth))
=======
	suite.quarterdeck.OnProjects("access", mock.UseStatus(http.StatusOK), mock.UseJSONFixture(reply))
>>>>>>> 1bae58f0

	// Configure Ensign to return a success response on DeleteTopic requests.
	suite.ensign.OnDeleteTopic = func(ctx context.Context, req *sdk.TopicMod) (*sdk.TopicTombstone, error) {
		return &sdk.TopicTombstone{
			Id:    topic.ID.String(),
			State: sdk.TopicTombstone_READONLY,
		}, nil
	}

	// Endpoint must be authenticated
	require.NoError(suite.SetClientCSRFProtection(), "could not set client csrf protection")
	_, err = suite.client.TopicUpdate(ctx, &api.Topic{ID: "01GNA926JCTKDH3VZBTJM8MAF6"})
	suite.requireError(err, http.StatusUnauthorized, "this endpoint requires authentication", "expected error when not authenticated")

	// User must have the correct permissions
	require.NoError(suite.SetClientCredentials(claims), "could not set client credentials")
	_, err = suite.client.TopicUpdate(ctx, &api.Topic{ID: "01GNA926JCTKDH3VZBTJM8MAF6"})
	suite.requireError(err, http.StatusUnauthorized, "user does not have permission to perform this operation", "expected error when user does not have permission")

	// Set valid permissions for the rest of the tests
	claims.Permissions = []string{perms.EditTopics}
	require.NoError(suite.SetClientCredentials(claims), "could not set client credentials")

	// Should return an error if the orgID is missing from the claims
	_, err = suite.client.TopicUpdate(ctx, &api.Topic{ID: "01GNA926JCTKDH3VZBTJM8MAF6"})
	suite.requireError(err, http.StatusUnauthorized, "invalid user claims", "expected error when orgID is missing")

	// Should return an error if org verification fails.
	claims.OrgID = "01GWT0E850YBSDQH0EQFXRCMGB"
	require.NoError(suite.SetClientCredentials(claims), "could not set client credentials")
	_, err = suite.client.TopicUpdate(ctx, &api.Topic{ID: id, ProjectID: projectID, Name: "project01"})
	suite.requireError(err, http.StatusUnauthorized, "could not verify organization", "expected error when org verification fails")

	// Should return an error if the topic is not parseable.
	claims.OrgID = id
	require.NoError(suite.SetClientCredentials(claims), "could not set client credentials")
	_, err = suite.client.TopicUpdate(ctx, &api.Topic{ID: "invalid"})
	suite.requireError(err, http.StatusNotFound, "topic not found", "expected error when topic is not parseable")

	// Should return an error if the topic name is missing.
	_, err = suite.client.TopicUpdate(ctx, &api.Topic{ID: id, ProjectID: projectID})
	suite.requireError(err, http.StatusBadRequest, "topic name is required", "expected error when topic name is missing")

	// Should return an error if the topic name is invalid.
	req := &api.Topic{
		ID:        id,
		ProjectID: projectID,
		Name:      "New$Topic$Name",
		Status:    db.TopicStatusActive,
	}
	_, err = suite.client.TopicUpdate(ctx, req)
	suite.requireError(err, http.StatusBadRequest, db.ErrInvalidTopicName.Error(), "expected error when topic name is invalid")

	// Only update the name of a topic.
	req.Name = "NewTopicName"
	require.NoError(suite.SetClientCredentials(claims), "could not set client credentials")
	rep, err := suite.client.TopicUpdate(ctx, req)
	require.NoError(err, "could not update topic")
	require.Equal(topic.ID.String(), rep.ID, "expected topic ID to be unchanged")
	require.Equal(req.Name, rep.Name, "expected topic name to be updated")
	require.Equal(req.Status, rep.Status, "expected topic state to be unchanged")
	require.NotEmpty(rep.Created, "expected topic created to be set")
	require.NotEmpty(rep.Modified, "expected topic modified to be set")

	// Should return an error if the topic state is invalid
	req.Status = db.TopicStatusDeleting
	_, err = suite.client.TopicUpdate(ctx, req)
	suite.requireError(err, http.StatusBadRequest, "topic state can only be set to Archived", "expected error when topic state is invalid")

	// Should return an error if the topic is already being deleted.
	topic.State = sdk.TopicTombstone_DELETING
	data, err = topic.MarshalValue()
	require.NoError(err, "could not marshal the topic data")
	req.Status = db.TopicStatusArchived
	_, err = suite.client.TopicUpdate(ctx, req)
	suite.requireError(err, http.StatusBadRequest, "topic is already being deleted", "expected error when topic is already being deleted")

	// Valid request to update the topic state.
	// TODO: Update this test when topic archive is implemented in the SDK.
	topic.State = sdk.TopicTombstone_UNKNOWN
	data, err = topic.MarshalValue()
	require.NoError(err, "could not marshal the topic data")
	_, err = suite.client.TopicUpdate(ctx, req)
	suite.requireError(err, http.StatusNotImplemented, "archiving a topic is not supported")

	// Make another topic update request to exercise the cache.
	req.Name = "AnotherTopicName"
	_, err = suite.client.TopicUpdate(ctx, req)
	suite.requireError(err, http.StatusNotImplemented, "archiving a topic is not supported")

	// Quarterdeck should only be called once, subsequent calls should use the cache.
	require.Equal(1, suite.quarterdeck.ProjectsCount("access"), "expected only one call to Quarterdeck for project access")

	// Should return an error if the topic ID is parsed but not found.
	trtl.OnGet = func(ctx context.Context, in *pb.GetRequest) (*pb.GetReply, error) {
		if len(in.Key) == 0 || in.Namespace == db.OrganizationNamespace {
			return &pb.GetReply{
				Value: topic.ID[:],
			}, nil
		}
		return nil, status.Error(codes.NotFound, "not found")
	}

	_, err = suite.client.TopicUpdate(ctx, req)
	suite.requireError(err, http.StatusNotFound, "topic not found", "expected error when topic ID is not found")

	// Should return an error if Quarterdeck returns an error.
	trtl.OnGet = func(ctx context.Context, gr *pb.GetRequest) (*pb.GetReply, error) {
		switch gr.Namespace {
		case db.KeysNamespace:
			return &pb.GetReply{Value: key}, nil
		case db.TopicNamespace:
			return &pb.GetReply{Value: data}, nil
		case db.OrganizationNamespace:
			return &pb.GetReply{Value: topic.ID[:]}, nil
		default:
			return nil, status.Errorf(codes.NotFound, "namespace %q not found", gr.Namespace)
		}
	}
<<<<<<< HEAD
	suite.quarterdeck.OnProjectsAccess(mock.UseError(http.StatusInternalServerError, "could not get one time credentials"))
=======
	suite.srv.ResetCache()
	suite.quarterdeck.OnProjects("access", mock.UseError(http.StatusInternalServerError, "could not get one time credentials"))
>>>>>>> 1bae58f0
	_, err = suite.client.TopicUpdate(ctx, req)
	suite.requireError(err, http.StatusInternalServerError, "could not get one time credentials", "expected error when Quarterdeck returns an error")

	// Should return not found if Ensign returns not found.
<<<<<<< HEAD
	suite.quarterdeck.OnProjectsAccess(mock.UseStatus(http.StatusOK), mock.UseJSONFixture(auth))
=======
	suite.quarterdeck.OnProjects("access", mock.UseStatus(http.StatusOK), mock.UseJSONFixture(reply))
>>>>>>> 1bae58f0
	suite.ensign.OnDeleteTopic = func(ctx context.Context, req *sdk.TopicMod) (*sdk.TopicTombstone, error) {
		return nil, status.Error(codes.NotFound, "could not archive topic")
	}
	_, err = suite.client.TopicUpdate(ctx, req)
	suite.requireError(err, http.StatusNotImplemented, "archiving a topic is not supported", "expected error when Ensign returns an error")

	// Should return an error if Ensign returns an error.
	suite.ensign.OnDeleteTopic = func(ctx context.Context, req *sdk.TopicMod) (*sdk.TopicTombstone, error) {
		return nil, status.Error(codes.Internal, "could not archive topic")
	}
	_, err = suite.client.TopicUpdate(ctx, req)
	suite.requireError(err, http.StatusNotImplemented, "archiving a topic is not supported", "expected error when Ensign returns an error")
}

func (suite *tenantTestSuite) TestTopicDelete() {
	require := suite.Require()
	ctx, cancel := context.WithTimeout(context.Background(), 5*time.Second)
	topicID := "01GNA926JCTKDH3VZBTJM8MAF6"
	orgID := "01GNA91N6WMCWNG9MVSK47ZS88"
	projectID := "02ABC91N6WMCWNG9MVSK47ZSYZ"
	defer cancel()

	// Connect to mock trtl database.
	trtl := db.GetMock()
	defer trtl.Reset()

	topic := &db.Topic{
		OrgID:     ulid.MustParse(orgID),
		ProjectID: ulid.MustParse(projectID),
		ID:        ulid.MustParse(topicID),
		Name:      "mytopic",
	}

	key, err := topic.Key()
	require.NoError(err, "could not create topic key")

	data, err := topic.MarshalValue()
	require.NoError(err, "could not marshal topic data")

	// Configure Trtl to return the topic key or the topic data.
	trtl.OnGet = func(ctx context.Context, gr *pb.GetRequest) (*pb.GetReply, error) {
		switch gr.Namespace {
		case db.KeysNamespace:
			return &pb.GetReply{Value: key}, nil
		case db.TopicNamespace:
			return &pb.GetReply{Value: data}, nil
		case db.OrganizationNamespace:
			return &pb.GetReply{Value: topic.ID[:]}, nil
		default:
			return nil, status.Errorf(codes.NotFound, "namespace %q not found", gr.Namespace)
		}
	}

	// Configure Trtl to return a success response on Put requests.
	trtl.OnPut = func(ctx context.Context, pr *pb.PutRequest) (*pb.PutReply, error) {
		return &pb.PutReply{}, nil
	}

	// Call OnDelete method and return a DeleteReply.
	trtl.OnDelete = func(ctx context.Context, dr *pb.DeleteRequest) (*pb.DeleteReply, error) {
		return &pb.DeleteReply{}, nil
	}

	// Set the initial claims fixture
	claims := &tokens.Claims{
		Name:        "Leopold Wentzel",
		Email:       "leopold.wentzel@gmail.com",
		Permissions: []string{"delete:nothing"},
	}

	// Create the Quarterdeck reply fixture
	accessToken, err := suite.auth.CreateAccessToken(claims)
	require.NoError(err, "could not create access token")
	qdReply := &qd.LoginReply{
		AccessToken: accessToken,
	}
<<<<<<< HEAD
	suite.quarterdeck.OnProjectsAccess(mock.UseStatus(http.StatusOK), mock.UseJSONFixture(auth))
=======
	suite.quarterdeck.OnProjects("access", mock.UseStatus(http.StatusOK), mock.UseJSONFixture(qdReply))
>>>>>>> 1bae58f0

	// Configure Ensign to return a success response on DeleteTopic requests.
	suite.ensign.OnDeleteTopic = func(ctx context.Context, req *sdk.TopicMod) (*sdk.TopicTombstone, error) {
		return &sdk.TopicTombstone{
			Id:    topic.ID.String(),
			State: sdk.TopicTombstone_DELETING,
		}, nil
	}

	// Endpoint must be authenticated
	require.NoError(suite.SetClientCSRFProtection(), "could not set client csrf protection")
	req := &api.Confirmation{
		ID: topicID,
	}
	_, err = suite.client.TopicDelete(ctx, req)
	suite.requireError(err, http.StatusUnauthorized, "this endpoint requires authentication", "expected error when not authenticated")

	// User must have the correct permissions
	require.NoError(suite.SetClientCredentials(claims), "could not set client credentials")
	_, err = suite.client.TopicDelete(ctx, req)
	suite.requireError(err, http.StatusUnauthorized, "user does not have permission to perform this operation", "expected error when user does not have permission")

	// Set valid permissions for the rest of the tests
	claims.Permissions = []string{perms.DestroyTopics}
	require.NoError(suite.SetClientCredentials(claims), "could not set client credentials")

	// Should return an error if the orgID is not in the claims
	req.ID = "invalid"
	_, err = suite.client.TopicDelete(ctx, req)
	suite.requireError(err, http.StatusUnauthorized, "invalid user claims", "expected error when orgID is not in claims")

	// Should return an error if the topic does not exist.
	claims.OrgID = topicID
	require.NoError(suite.SetClientCredentials(claims), "could not set client credentials")
	_, err = suite.client.TopicDelete(ctx, req)
	suite.requireError(err, http.StatusNotFound, "topic not found", "expected error when topic does not exist")

	// Retrieve a confirmation from the first successful request.
	req.ID = topicID
	require.NoError(suite.SetClientCredentials(claims), "could not set client credentials")
	reply, err := suite.client.TopicDelete(ctx, req)
	require.NoError(err, "could not delete topic")
	require.Equal(reply.ID, topicID, "expected topic ID to match")
	require.Equal(reply.Name, topic.Name, "expected topic name to match")
	require.NotEmpty(reply.Token, "expected confirmation token to be set")

	// Simulate the backend saving the token in the database.
	topic.ConfirmDeleteToken = reply.Token
	data, err = topic.MarshalValue()
	require.NoError(err, "could not marshal topic data")

	// Should return an error if the token is invalid
	req.Token = "invalid"
	_, err = suite.client.TopicDelete(ctx, req)
	suite.requireError(err, http.StatusPreconditionFailed, "invalid confirmation token", "expected error when token is invalid")

	// Should return an error if the token has expired.
	tokenData := &tk.Confirmation{
		ID:        ulids.New(),
		Secret:    reply.Token,
		ExpiresAt: time.Now().Add(-1 * time.Minute),
	}
	token, err := tokenData.Create()
	require.NoError(err, "could not create string token from data")
	req.Token = token
	_, err = suite.client.TopicDelete(ctx, req)
	suite.requireError(err, http.StatusPreconditionFailed, "invalid confirmation token", "expected error when token is expired")

	// Should return an error if the wrong token is provided.
	tokenData.ExpiresAt = time.Now().Add(1 * time.Minute)
	token, err = tokenData.Create()
	require.NoError(err, "could not create string token from data")
	req.Token = token
	_, err = suite.client.TopicDelete(ctx, req)
	suite.requireError(err, http.StatusPreconditionFailed, "invalid confirmation token", "expected error when wrong token is provided")

	// Valid delete request
	// TODO: Update when the DestroyTopic is implemented in the Go SDK.
	req.Token = reply.Token
	_, err = suite.client.TopicDelete(ctx, req)
	suite.requireError(err, http.StatusNotImplemented, "deleting a topic is not supported")

	// Make a second call to the delete endpoint to exercise the cache.
	_, err = suite.client.TopicDelete(ctx, req)
	suite.requireError(err, http.StatusNotImplemented, "deleting a topic is not supported")

	// Quarterdeck should only be called once, subsequent calls should use the cache.
	require.Equal(1, suite.quarterdeck.ProjectsCount("access"), "expected only one call to Quarterdeck for project access")

	// Should return an error if the topic ID is parsed but not found.
	trtl.OnGet = func(ctx context.Context, in *pb.GetRequest) (*pb.GetReply, error) {
		if len(in.Key) == 0 || in.Namespace == db.OrganizationNamespace {
			return &pb.GetReply{
				Value: topic.ID[:],
			}, nil
		}
		return nil, status.Error(codes.NotFound, "not found")
	}
	_, err = suite.client.TopicDelete(ctx, req)
	suite.requireError(err, http.StatusNotFound, "topic not found", "expected error when topic ID is not found")

	// Should return an error if Quarterdeck returns an error.
	trtl.OnGet = func(ctx context.Context, gr *pb.GetRequest) (*pb.GetReply, error) {
		switch gr.Namespace {
		case db.KeysNamespace:
			return &pb.GetReply{Value: key}, nil
		case db.TopicNamespace:
			return &pb.GetReply{Value: data}, nil
		case db.OrganizationNamespace:
			return &pb.GetReply{Value: topic.ID[:]}, nil
		default:
			return nil, status.Errorf(codes.NotFound, "namespace %q not found", gr.Namespace)
		}
	}
<<<<<<< HEAD
	suite.quarterdeck.OnProjectsAccess(mock.UseError(http.StatusInternalServerError, "could not get one time credentials"))
=======
	suite.srv.ResetCache()
	suite.quarterdeck.OnProjects("access", mock.UseError(http.StatusInternalServerError, "could not get one time credentials"))
>>>>>>> 1bae58f0
	_, err = suite.client.TopicDelete(ctx, req)
	suite.requireError(err, http.StatusInternalServerError, "could not get one time credentials", "expected error when Quarterdeck returns an error")

	// Should return not found if Ensign returns not found.
<<<<<<< HEAD
	suite.quarterdeck.OnProjectsAccess(mock.UseStatus(http.StatusOK), mock.UseJSONFixture(auth))
=======
	suite.quarterdeck.OnProjects("access", mock.UseStatus(http.StatusOK), mock.UseJSONFixture(qdReply))
>>>>>>> 1bae58f0
	suite.ensign.OnDeleteTopic = func(ctx context.Context, req *sdk.TopicMod) (*sdk.TopicTombstone, error) {
		return nil, status.Error(codes.NotFound, "could not delete topic")
	}
	_, err = suite.client.TopicDelete(ctx, req)
	suite.requireError(err, http.StatusNotImplemented, "deleting a topic is not supported", "expected error when Ensign returns an error")

	// Should return an error if Ensign returns an error.
	suite.ensign.OnDeleteTopic = func(ctx context.Context, req *sdk.TopicMod) (*sdk.TopicTombstone, error) {
		return nil, status.Error(codes.Internal, "could not delete topic")
	}
	_, err = suite.client.TopicDelete(ctx, req)
	suite.requireError(err, http.StatusNotImplemented, "deleting a topic is not supported", "expected error when Ensign returns an error")
}<|MERGE_RESOLUTION|>--- conflicted
+++ resolved
@@ -366,7 +366,7 @@
 	}
 
 	// Successfully create a topic.
-	suite.quarterdeck.OnProjects("access", mock.UseStatus(http.StatusOK), mock.UseJSONFixture(reply), mock.RequireAuth())
+	suite.quarterdeck.OnProjectsAccess(mock.UseStatus(http.StatusOK), mock.UseJSONFixture(reply), mock.RequireAuth())
 	topic, err := suite.client.ProjectTopicCreate(ctx, projectID, req)
 	require.NoError(err, "could not add topic")
 	require.NotEmpty(topic.ID, "expected non-zero ulid to be populated")
@@ -388,15 +388,11 @@
 	require.Equal(8, trtl.Calls[trtlmock.PutRPC], "expected Put to be called 8 times, 6 for the new topic and the indexes, and 2 for the project updates")
 
 	// Quarterdeck should be called once, the cache should be used for subsequent calls.
-	require.Equal(1, suite.quarterdeck.ProjectsCount("access"), "expected only 1 call to Quarterdeck for project access")
+	require.Equal(1, suite.quarterdeck.ProjectsAccessCount(), "expected only 1 call to Quarterdeck for project access")
 
 	// Should return an error if Quarterdeck returns an error.
-<<<<<<< HEAD
 	suite.quarterdeck.OnProjectsAccess(mock.UseError(http.StatusBadRequest, "missing field project_id"), mock.RequireAuth())
-=======
-	suite.quarterdeck.OnProjects("access", mock.UseError(http.StatusBadRequest, "missing field project_id"), mock.RequireAuth())
 	suite.srv.ResetCache()
->>>>>>> 1bae58f0
 	_, err = suite.client.ProjectTopicCreate(ctx, projectID, req)
 	suite.requireError(err, http.StatusBadRequest, "missing field project_id", "expected error when Quarterdeck returns an error")
 
@@ -820,11 +816,7 @@
 	reply := &qd.LoginReply{
 		AccessToken: token,
 	}
-<<<<<<< HEAD
-	suite.quarterdeck.OnProjectsAccess(mock.UseStatus(http.StatusOK), mock.UseJSONFixture(auth))
-=======
-	suite.quarterdeck.OnProjects("access", mock.UseStatus(http.StatusOK), mock.UseJSONFixture(reply))
->>>>>>> 1bae58f0
+	suite.quarterdeck.OnProjectsAccess(mock.UseStatus(http.StatusOK), mock.UseJSONFixture(reply))
 
 	// Configure Ensign to return a success response on DeleteTopic requests.
 	suite.ensign.OnDeleteTopic = func(ctx context.Context, req *sdk.TopicMod) (*sdk.TopicTombstone, error) {
@@ -916,7 +908,7 @@
 	suite.requireError(err, http.StatusNotImplemented, "archiving a topic is not supported")
 
 	// Quarterdeck should only be called once, subsequent calls should use the cache.
-	require.Equal(1, suite.quarterdeck.ProjectsCount("access"), "expected only one call to Quarterdeck for project access")
+	require.Equal(1, suite.quarterdeck.ProjectsAccessCount(), "expected only one call to Quarterdeck for project access")
 
 	// Should return an error if the topic ID is parsed but not found.
 	trtl.OnGet = func(ctx context.Context, in *pb.GetRequest) (*pb.GetReply, error) {
@@ -944,21 +936,13 @@
 			return nil, status.Errorf(codes.NotFound, "namespace %q not found", gr.Namespace)
 		}
 	}
-<<<<<<< HEAD
 	suite.quarterdeck.OnProjectsAccess(mock.UseError(http.StatusInternalServerError, "could not get one time credentials"))
-=======
 	suite.srv.ResetCache()
-	suite.quarterdeck.OnProjects("access", mock.UseError(http.StatusInternalServerError, "could not get one time credentials"))
->>>>>>> 1bae58f0
 	_, err = suite.client.TopicUpdate(ctx, req)
 	suite.requireError(err, http.StatusInternalServerError, "could not get one time credentials", "expected error when Quarterdeck returns an error")
 
 	// Should return not found if Ensign returns not found.
-<<<<<<< HEAD
-	suite.quarterdeck.OnProjectsAccess(mock.UseStatus(http.StatusOK), mock.UseJSONFixture(auth))
-=======
-	suite.quarterdeck.OnProjects("access", mock.UseStatus(http.StatusOK), mock.UseJSONFixture(reply))
->>>>>>> 1bae58f0
+	suite.quarterdeck.OnProjectsAccess(mock.UseStatus(http.StatusOK), mock.UseJSONFixture(reply))
 	suite.ensign.OnDeleteTopic = func(ctx context.Context, req *sdk.TopicMod) (*sdk.TopicTombstone, error) {
 		return nil, status.Error(codes.NotFound, "could not archive topic")
 	}
@@ -1035,11 +1019,7 @@
 	qdReply := &qd.LoginReply{
 		AccessToken: accessToken,
 	}
-<<<<<<< HEAD
-	suite.quarterdeck.OnProjectsAccess(mock.UseStatus(http.StatusOK), mock.UseJSONFixture(auth))
-=======
-	suite.quarterdeck.OnProjects("access", mock.UseStatus(http.StatusOK), mock.UseJSONFixture(qdReply))
->>>>>>> 1bae58f0
+	suite.quarterdeck.OnProjectsAccess(mock.UseStatus(http.StatusOK), mock.UseJSONFixture(qdReply))
 
 	// Configure Ensign to return a success response on DeleteTopic requests.
 	suite.ensign.OnDeleteTopic = func(ctx context.Context, req *sdk.TopicMod) (*sdk.TopicTombstone, error) {
@@ -1127,7 +1107,7 @@
 	suite.requireError(err, http.StatusNotImplemented, "deleting a topic is not supported")
 
 	// Quarterdeck should only be called once, subsequent calls should use the cache.
-	require.Equal(1, suite.quarterdeck.ProjectsCount("access"), "expected only one call to Quarterdeck for project access")
+	require.Equal(1, suite.quarterdeck.ProjectsAccessCount(), "expected only one call to Quarterdeck for project access")
 
 	// Should return an error if the topic ID is parsed but not found.
 	trtl.OnGet = func(ctx context.Context, in *pb.GetRequest) (*pb.GetReply, error) {
@@ -1154,21 +1134,13 @@
 			return nil, status.Errorf(codes.NotFound, "namespace %q not found", gr.Namespace)
 		}
 	}
-<<<<<<< HEAD
 	suite.quarterdeck.OnProjectsAccess(mock.UseError(http.StatusInternalServerError, "could not get one time credentials"))
-=======
 	suite.srv.ResetCache()
-	suite.quarterdeck.OnProjects("access", mock.UseError(http.StatusInternalServerError, "could not get one time credentials"))
->>>>>>> 1bae58f0
 	_, err = suite.client.TopicDelete(ctx, req)
 	suite.requireError(err, http.StatusInternalServerError, "could not get one time credentials", "expected error when Quarterdeck returns an error")
 
 	// Should return not found if Ensign returns not found.
-<<<<<<< HEAD
-	suite.quarterdeck.OnProjectsAccess(mock.UseStatus(http.StatusOK), mock.UseJSONFixture(auth))
-=======
-	suite.quarterdeck.OnProjects("access", mock.UseStatus(http.StatusOK), mock.UseJSONFixture(qdReply))
->>>>>>> 1bae58f0
+	suite.quarterdeck.OnProjectsAccess(mock.UseStatus(http.StatusOK), mock.UseJSONFixture(qdReply))
 	suite.ensign.OnDeleteTopic = func(ctx context.Context, req *sdk.TopicMod) (*sdk.TopicTombstone, error) {
 		return nil, status.Error(codes.NotFound, "could not delete topic")
 	}
