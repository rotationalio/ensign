--- conflicted
+++ resolved
@@ -123,13 +123,8 @@
 	// Should return an error if the project ID is not parseable.
 	claims.OrgID = orgID.String()
 	require.NoError(suite.SetClientCredentials(claims), "could not set client credentials")
-<<<<<<< HEAD
 	_, err = suite.client.ProjectTopicList(ctx, "invalid", req)
-	suite.requireError(err, http.StatusBadRequest, "could not parse project ulid", "expected error when project does not exist")
-=======
-	_, err = suite.client.ProjectTopicList(ctx, "invalid", &api.PageQuery{})
 	suite.requireError(err, http.StatusNotFound, "project not found", "expected error when project does not exist")
->>>>>>> 806bc138
 
 	rep, err := suite.client.ProjectTopicList(ctx, projectID.String(), req)
 	require.NoError(err, "could not list project topics")
