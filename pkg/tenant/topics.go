package tenant

import (
	"context"
	"errors"
	"net/http"

	"github.com/gin-gonic/gin"
	"github.com/oklog/ulid/v2"
	qd "github.com/rotationalio/ensign/pkg/quarterdeck/api/v1"
	middleware "github.com/rotationalio/ensign/pkg/quarterdeck/middleware"
	"github.com/rotationalio/ensign/pkg/tenant/api/v1"
	"github.com/rotationalio/ensign/pkg/tenant/db"
<<<<<<< HEAD
	pg "github.com/rotationalio/ensign/pkg/utils/pagination"
=======
	"github.com/rotationalio/ensign/pkg/utils/sentry"
>>>>>>> 806bc138
	"github.com/rotationalio/ensign/pkg/utils/ulids"
	pb "github.com/rotationalio/go-ensign/api/v1beta1"
	"github.com/rs/zerolog/log"
	"google.golang.org/grpc/codes"
	"google.golang.org/grpc/status"
)

// ProjectTopicList retrieves topics assigned to a specified
// project and returns a 200 OK response.
//
// Route: /projects/:projectID/topics
func (s *Server) ProjectTopicList(c *gin.Context) {
	var (
		err        error
		query      *api.PageQuery
		topicID    ulid.ULID
		next, prev *pg.Cursor
	)

	if err = c.BindQuery(&query); err != nil {
		log.Error().Err(err).Msg("could not parse query")
		c.JSON(http.StatusBadRequest, api.ErrorResponse("could not parse query"))
		return
	}

	if query.ID != "" {
		if topicID, err = ulid.Parse(query.ID); err != nil {
			c.Error(err)
			c.JSON(http.StatusBadRequest, api.ErrorResponse("invalid topicID"))
			return
		}
	}

	if query.NextPageToken != "" {
		if prev, err = pg.Parse(query.NextPageToken); err != nil {
			c.JSON(http.StatusBadRequest, api.ErrorResponse("could not parse next page token"))
			return
		}
	} else {
		prev = pg.New("", "", int32(query.PageSize))
	}

	// orgID is required to check project ownership.
	// TODO: Ensure the project exists in the organization.
	var orgID ulid.ULID
	if orgID = orgIDFromContext(c); ulids.IsZero(orgID) {
		return
	}

	// Get the topic's project ID from the URL and return a 400 response
	// if the project ID is not a ULID.
	var projectID ulid.ULID
	if projectID, err = ulid.Parse(c.Param("projectID")); err != nil {
		sentry.Warn(c).Err(err).Str("projectID", c.Param("projectID")).Msg("could not parse project id")
		c.JSON(http.StatusNotFound, api.ErrorResponse("project not found"))
		return
	}

	// Get topics from the database and return a 500 response
	// if not successful.
	var topics []*db.Topic
<<<<<<< HEAD
	if topics, next, err = db.ListTopics(c.Request.Context(), projectID, topicID, prev); err != nil {
		log.Error().Err(err).Msg("could not fetch topics from the database")
=======
	if topics, err = db.ListTopics(c.Request.Context(), projectID); err != nil {
		sentry.Error(c).Err(err).Msg("could not list topics in database")
>>>>>>> 806bc138
		c.JSON(http.StatusInternalServerError, api.ErrorResponse("could not list topics"))
		return
	}

	// Build the response.
	out := &api.ProjectTopicPage{
		ProjectID: projectID.String(),
		Topics:    make([]*api.Topic, 0),
	}

	// Loop over topics. For each db.Topic inside the array, create a topic
	// which will be an api.Topic{} and assign the ID and Name fetched from db.Topic
	// to that struct and then append to the out.Topics array.
	for _, dbTopic := range topics {
		out.Topics = append(out.Topics, dbTopic.ToAPI())
	}

	if next != nil {
		if out.NextPageToken, err = next.NextPageToken(); err != nil {
			log.Error().Err(err).Msg("could not set next page token")
			c.JSON(http.StatusInternalServerError, api.ErrorResponse("could not list topics"))
			return
		}
	}

	c.JSON(http.StatusOK, out)
}

// ProjectTopicCreate adds a topic to a project in the database
// and returns a 201 StatusCreated response.
//
// Route: /projects/:projectID/topics
func (s *Server) ProjectTopicCreate(c *gin.Context) {
	var (
		err   error
		ctx   context.Context
		topic *api.Topic
	)

	// Get user credentials to make request to Quarterdeck.
	if ctx, err = middleware.ContextFromRequest(c); err != nil {
		sentry.Error(c).Err(err).Msg("could not get user claims from authenticated request")
		c.JSON(http.StatusUnauthorized, api.ErrorResponse(api.ErrInvalidUserClaims))
		return
	}

	// orgID is required to create the topic.
	var orgID ulid.ULID
	if orgID = orgIDFromContext(c); ulids.IsZero(orgID) {
		return
	}

	// Bind the user request with JSON and return a 400 response if binding is not successful.
	if err = c.BindJSON(&topic); err != nil {
		sentry.Warn(c).Err(err).Msg("could not parse topic create request")
		c.JSON(http.StatusBadRequest, api.ErrorResponse(api.ErrUnparsable))
		return
	}

	// Verify that a topic ID does not exist and return a 400 response if the topic ID exists.
	if topic.ID != "" {
		c.JSON(http.StatusBadRequest, api.ErrorResponse("topic id cannot be specified on create"))
		return
	}

	// Verify that a topic name has been provided and return a 400 response if the topic name does not exist.
	if topic.Name == "" {
		c.JSON(http.StatusBadRequest, api.ErrorResponse("topic name is required"))
		return
	}

	// Get project ID from the URL.
	var projectID ulid.ULID
	if projectID, err = ulid.Parse(c.Param("projectID")); err != nil {
		sentry.Warn(c).Err(err).Str("projectID", c.Param("projectID")).Msg("could not parse project id")
		c.JSON(http.StatusNotFound, api.ErrorResponse("project not found"))
		return
	}

	// Get access to the project from Quarterdeck.
	req := &qd.Project{
		ProjectID: projectID,
	}

	var rep *qd.LoginReply
	if rep, err = s.quarterdeck.ProjectAccess(ctx, req); err != nil {
		sentry.Debug(c).Err(err).Msg("tracing quarterdeck error in tenant")
		api.ReplyQuarterdeckError(c, err)
		return
	}

	// Create Ensign context.
	// TODO: ensure the context has PerRPCCredentials for gRPC authentication
	enCtx := qd.ContextWithToken(ctx, rep.AccessToken)

	// Send create project topic request to Ensign.
	create := &pb.Topic{
		ProjectId: projectID[:],
	}

	var enTopic *pb.Topic
	if enTopic, err = s.ensign.CreateTopic(enCtx, create); err != nil {
		sentry.Debug(c).Err(err).Msg("tracing ensign error in tenant")
		c.JSON(http.StatusInternalServerError, api.ErrorResponse("could not create topic"))
		return
	}

	// Add topic to the database and return a 500 response if not successful.
	t := &db.Topic{
		OrgID:     orgID,
		ProjectID: projectID,
		Name:      enTopic.Name,
	}

	if err = db.CreateTopic(ctx, t); err != nil {
		sentry.Error(c).Err(err).Msg("could not create topic in database")
		c.JSON(http.StatusInternalServerError, api.ErrorResponse("could not create project topic"))
		return
	}

	c.JSON(http.StatusCreated, t.ToAPI())
}

// Route: /topics
func (s *Server) TopicCreate(c *gin.Context) {
	sentry.Warn(c).Msg("topic create not implemented yet")
	c.JSON(http.StatusNotImplemented, "not implemented yet")
}

// TopicList retrieves topics assigned to a specified organization
// and returns a 200 OK response.
//
// Route: /topics
func (s *Server) TopicList(c *gin.Context) {
	var (
		err            error
		orgID, topicID ulid.ULID
		query          *api.PageQuery
		next, prev     *pg.Cursor
	)

	// orgID is required to retrieve the topic
	if orgID = orgIDFromContext(c); ulids.IsZero(orgID) {
		return
	}

	if err = c.BindQuery(&query); err != nil {
		log.Error().Err(err).Msg("could not parse query")
		c.JSON(http.StatusBadRequest, api.ErrorResponse("could not parse query"))
		return
	}

	if query.ID != "" {
		if topicID, err = ulid.Parse(query.ID); err != nil {
			c.Error(err)
			c.JSON(http.StatusBadRequest, api.ErrorResponse("invalid topicID"))
			return
		}
	}

	if query.NextPageToken != "" {
		if prev, err = pg.Parse(query.NextPageToken); err != nil {
			c.JSON(http.StatusBadRequest, api.ErrorResponse("could not parse next page token"))
			return
		}
	} else {
		prev = pg.New("", "", int32(query.PageSize))
	}

	// Get topics from the database.
	var topics []*db.Topic
<<<<<<< HEAD
	if topics, next, err = db.ListTopics(c.Request.Context(), orgID, topicID, prev); err != nil {
		log.Error().Err(err).Msg("could not fetch topics from database")
=======
	if topics, err = db.ListTopics(c.Request.Context(), orgID); err != nil {
		sentry.Error(c).Err(err).Msg("could not list topics in database")
>>>>>>> 806bc138
		c.JSON(http.StatusInternalServerError, api.ErrorResponse("could not list topics"))
		return
	}

	// Build the response.
	out := &api.TopicPage{Topics: make([]*api.Topic, 0)}

	// Loop over db.Topic and retrieve each topic.
	for _, dbTopic := range topics {
		out.Topics = append(out.Topics, dbTopic.ToAPI())
	}

	if next != nil {
		if out.NextPageToken, err = next.NextPageToken(); err != nil {
			log.Error().Err(err).Msg("could not set next page token")
			c.JSON(http.StatusInternalServerError, api.ErrorResponse("could not list topics"))
			return
		}
	}

	c.JSON(http.StatusOK, out)
}

// TopicDetail retrieves a summary detail of a topic with a given ID
// and returns a 200 OK response.
//
// Route: /topic/:topicID
func (s *Server) TopicDetail(c *gin.Context) {
	var (
		err   error
		orgID ulid.ULID
	)

	// orgID is required to check ownership of the topic
	// TODO: Ensure that the topic exists in the organization.
	if orgID = orgIDFromContext(c); ulids.IsZero(orgID) {
		return
	}

	// Get the topic ID from the URL and return a 400 response
	// if the topic does not exist.
	var topicID ulid.ULID
	if topicID, err = ulid.Parse(c.Param("topicID")); err != nil {
		sentry.Warn(c).Err(err).Str("topicID", c.Param("topicID")).Msg("could not parse topic id")
		c.JSON(http.StatusNotFound, api.ErrorResponse("topic not found"))
		return
	}

	// Get the specified topic from the database and return a 404 response
	// if it cannot be retrieved.
	var topic *db.Topic
	if topic, err = db.RetrieveTopic(c.Request.Context(), topicID); err != nil {
		if errors.Is(err, db.ErrNotFound) {
			c.JSON(http.StatusNotFound, api.ErrorResponse("topic not found"))
			return
		}

		sentry.Error(c).Err(err).Msg("could not retrieve topic from database")
		c.JSON(http.StatusInternalServerError, api.ErrorResponse("could not retrieve topic"))
		return
	}

	c.JSON(http.StatusOK, topic.ToAPI())
}

// TopicUpdate updates the record of a topic with a given ID and returns a 200 OK
// response. The editable fields are the topic name and state, although the topic state
// can only be set to READONLY which archives the topic.
//
// Route: /topic/:topicID
func (s *Server) TopicUpdate(c *gin.Context) {
	var (
		err   error
		ctx   context.Context
		topic *api.Topic
	)

	// User credentials are required for Quarterdeck requests
	if ctx, err = middleware.ContextFromRequest(c); err != nil {
		sentry.Error(c).Err(err).Msg("could not get user claims from authenticated request")
		c.JSON(http.StatusUnauthorized, api.ErrorResponse(api.ErrInvalidUserClaims))
		return
	}

	// orgID is required to check ownership of the topic
	var orgID ulid.ULID
	if orgID = orgIDFromContext(c); ulids.IsZero(orgID) {
		return
	}

	// Get the topic ID from the URL and return a 400 response if
	// the topic ID is not a ULID.
	var topicID ulid.ULID
	if topicID, err = ulid.Parse(c.Param("topicID")); err != nil {
		sentry.Warn(c).Err(err).Str("topicID", c.Param("topicID")).Msg("could not parse topic id")
		c.JSON(http.StatusNotFound, api.ErrorResponse("topic not found"))
		return
	}

	// Bind the user request with JSON and return a 400 response if
	// binding is not successful.
	if err = c.BindJSON(&topic); err != nil {
		sentry.Warn(c).Err(err).Msg("could not parse topic update request")
		c.JSON(http.StatusBadRequest, api.ErrorResponse(api.ErrUnparsable))
		return
	}

	// Sanity check that the ID in the URL matches the ID in the request body.
	if topic.ID != topicID.String() {
		log.Warn().Msg("topic id in request body does not match topic id in URL")
		c.JSON(http.StatusBadRequest, api.ErrorResponse("id in request body does not match id in URL"))
		return
	}

	// Fetch the topic metadata from the database.
	var t *db.Topic
	if t, err = db.RetrieveTopic(ctx, topicID); err != nil {
		if errors.Is(err, db.ErrNotFound) {
			c.JSON(http.StatusNotFound, api.ErrorResponse("topic not found"))
			return
		}

		sentry.Error(c).Err(err).Msg("could not retrieve topic from database")
		c.JSON(http.StatusInternalServerError, api.ErrorResponse("could not update topic"))
		return
	}

	// Ensure the new name is valid
	t.Name = topic.Name
	if err = t.Validate(); err != nil {
		c.Error(err)
		c.JSON(http.StatusBadRequest, api.ErrorResponse(err))
		return
	}

	// Verify that the user owns the topic
	if orgID.Compare(t.OrgID) != 0 {
		sentry.Warn(c).Str("user_org", orgID.String()).Str("topic_org", t.OrgID.String()).Msg("user does not own topic")
		c.JSON(http.StatusNotFound, api.ErrorResponse("topic not found"))
		return
	}

	// Check if we have to update the topic state
	if topic.State != t.State.String() {
		// Topic state can only be set to READONLY
		if topic.State != pb.TopicTombstone_READONLY.String() {
			c.JSON(http.StatusBadRequest, api.ErrorResponse("topic state can only be set to READONLY"))
			return
		}

		// Don't proceed if the topic is already being deleted
		if t.State == pb.TopicTombstone_DELETING {
			c.JSON(http.StatusBadRequest, api.ErrorResponse("topic is already being deleted"))
			return
		}

		// Request one-time claims for the topic update request
		req := &qd.Project{
			ProjectID: t.ProjectID,
		}
		var rep *qd.LoginReply
		if rep, err = s.quarterdeck.ProjectAccess(ctx, req); err != nil {
			sentry.Debug(c).Err(err).Msg("tracing quarterdeck error in tenant")
			api.ReplyQuarterdeckError(c, err)
			return
		}

		// Create the Ensign context with the one-time claims
		ensignContext := qd.ContextWithToken(ctx, rep.AccessToken)

		// Archive means a "soft" delete in Ensign (no data is destroyed)
		updateRequest := &pb.TopicMod{
			Id:        t.ID.String(),
			Operation: pb.TopicMod_ARCHIVE,
		}
		var tombstone *pb.TopicTombstone
		if tombstone, err = s.ensign.DeleteTopic(ensignContext, updateRequest); err != nil {
			if status.Code(err) == codes.NotFound {
				sentry.Warn(c).Err(err).Str("topicID", updateRequest.Id).Msg("topic not found in ensign even though it is in tenant")
				c.JSON(http.StatusNotFound, api.ErrorResponse("topic not found"))
				return
			}

			sentry.Debug(c).Err(err).Msg("tracing ensign error in tenant")
			c.JSON(http.StatusInternalServerError, api.ErrorResponse("could not update topic"))
			return
		}
		t.State = tombstone.State
	}

	// Update topic in the database and return a 500 response if the topic
	// record cannot be updated.
	if err = db.UpdateTopic(ctx, t); err != nil {
		sentry.Error(c).Err(err).Msg("could not update topic in database after ensign update")
		c.JSON(http.StatusInternalServerError, api.ErrorResponse("could not update topic"))
		return
	}

	c.JSON(http.StatusOK, t.ToAPI())
}

// TopicDelete completely destroys a topic, removing the metadata in Trtl and as well
// as all of the data in Ensign. Because this is irreversible, the first call returns
// a confirmation token to the user. The user must provide this token in a subsequent
// request in order to confirm the deletion. Because this operation is asynchronous,
// the endpoint returns a 202 Accepted response.
//
// Route: /topic/:topicID
func (s *Server) TopicDelete(c *gin.Context) {
	var (
		err error
		ctx context.Context
	)

	// User credentials are required for Quarterdeck requests
	if ctx, err = middleware.ContextFromRequest(c); err != nil {
		sentry.Error(c).Err(err).Msg("could not get user claims from authenticated request")
		c.JSON(http.StatusUnauthorized, api.ErrorResponse(api.ErrInvalidUserClaims))
		return
	}

	// orgID is required to verify that the user owns the topic
	var orgID ulid.ULID
	if orgID = orgIDFromContext(c); ulids.IsZero(orgID) {
		return
	}

	// Get the topic ID from the URL and return a 400 response
	// if the ID is not parseable
	var topicID ulid.ULID
	if topicID, err = ulid.Parse(c.Param("topicID")); err != nil {
		sentry.Warn(c).Err(err).Str("topicID", c.Param("topicID")).Msg("could not parse topic id")
		c.JSON(http.StatusNotFound, api.ErrorResponse("topic not found"))
		return
	}

	// Parse the request body for the confirmation token
	confirm := &api.Confirmation{}
	if err = c.BindJSON(confirm); err != nil {
		sentry.Warn(c).Err(err).Msg("could not parse topic delete confirmation request")
		c.JSON(http.StatusBadRequest, api.ErrorResponse(api.ErrUnparsable))
		return
	}

	// Sanity check that the ID in the request body matches the ID in the URL
	if confirm.ID != topicID.String() {
		c.Error(err)
		c.JSON(http.StatusBadRequest, api.ErrorResponse("id in request body does not match id in URL"))
		return
	}

	// Fetch the topic metadata from the database
	var topic *db.Topic
	if topic, err = db.RetrieveTopic(ctx, topicID); err != nil {
		if errors.Is(err, db.ErrNotFound) {
			c.JSON(http.StatusNotFound, api.ErrorResponse("topic not found"))
			return
		}

		sentry.Error(c).Err(err).Msg("could not retrieve topic from database")
		c.JSON(http.StatusInternalServerError, api.ErrorResponse("could not delete topic"))
		return
	}

	// Verify that the user owns the topic
	if orgID.Compare(topic.OrgID) != 0 {
		sentry.Warn(c).Str("user_org", orgID.String()).Str("topic_org", topic.OrgID.String()).Msg("topic OrgID does not match user OrgID")
		c.JSON(http.StatusNotFound, api.ErrorResponse("topic not found"))
		return
	}

	// Send confirmation token if not provided
	if confirm.Token == "" {
		// Create a short-lived confirmation token in the database
		if topic.ConfirmDeleteToken, err = db.NewResourceToken(topic.ID); err != nil {
			sentry.Error(c).Err(err).Msg("could not generate confirmation token")
			c.JSON(http.StatusInternalServerError, api.ErrorResponse("could not generate confirmation token"))
			return
		}

		if err = db.UpdateTopic(ctx, topic); err != nil {
			sentry.Error(c).Err(err).Msg("could not update topic in database")
			c.JSON(http.StatusInternalServerError, api.ErrorResponse("could not generate confirmation token"))
			return
		}

		confirm.Name = topic.Name
		confirm.Token = topic.ConfirmDeleteToken
		c.JSON(http.StatusOK, confirm)
		return
	}

	// Check that the token is valid and has not expired
	token := &db.ResourceToken{}
	if err = token.Decode(confirm.Token); err != nil {
		sentry.Warn(c).Err(err).Msg("could not decode topic delete confirmation token")
		c.JSON(http.StatusPreconditionFailed, api.ErrorResponse("invalid confirmation token"))
		return
	}

	if token.IsExpired() {
		log.Warn().Msg("confirmation token has expired")
		c.JSON(http.StatusPreconditionFailed, api.ErrorResponse("invalid confirmation token"))
		return
	}

	// Verify that the right token was provided
	if confirm.Token != topic.ConfirmDeleteToken {
		log.Warn().Msg("confirmation tokens do not match")
		c.JSON(http.StatusPreconditionFailed, api.ErrorResponse("invalid confirmation token"))
		return
	}

	// Request access to the project from Quarterdeck
	req := &qd.Project{
		ProjectID: topic.ProjectID,
	}
	var rep *qd.LoginReply
	if rep, err = s.quarterdeck.ProjectAccess(ctx, req); err != nil {
		sentry.Debug(c).Err(err).Msg("tracing quarterdeck error in tenant")
		api.ReplyQuarterdeckError(c, err)
		return
	}

	// Create the Ensign context from the one-time claims
	ensignContext := qd.ContextWithToken(ctx, rep.AccessToken)

	// Send the delete topic request to Ensign
	deleteRequest := &pb.TopicMod{
		Id:        topic.ID.String(),
		Operation: pb.TopicMod_DESTROY,
	}
	var tombstone *pb.TopicTombstone
	if tombstone, err = s.ensign.DeleteTopic(ensignContext, deleteRequest); err != nil {
		if status.Code(err) == codes.NotFound {
			sentry.Warn(c).Err(err).Str("topicID", deleteRequest.Id).Msg("topic not found in ensign even though it is in tenant")
			c.JSON(http.StatusNotFound, api.ErrorResponse("topic not found"))
			return
		}

		sentry.Debug(c).Err(err).Msg("tracing ensign error in tenant")
		c.JSON(http.StatusInternalServerError, api.ErrorResponse("could not delete topic"))
		return
	}

	// The delete request is asynchronous so just update the state in the database
	topic.State = tombstone.State
	if err = db.UpdateTopic(ctx, topic); err != nil {
		sentry.Error(c).Err(err).Msg("could not update tombstone topic in database")
		c.JSON(http.StatusInternalServerError, api.ErrorResponse("could not delete topic"))
		return
	}

	// Set 202 for the response so the frontend knows the delete is in progress
	confirm.Name = topic.Name
	confirm.Status = tombstone.State.String()
	c.JSON(http.StatusAccepted, confirm)
}<|MERGE_RESOLUTION|>--- conflicted
+++ resolved
@@ -11,11 +11,8 @@
 	middleware "github.com/rotationalio/ensign/pkg/quarterdeck/middleware"
 	"github.com/rotationalio/ensign/pkg/tenant/api/v1"
 	"github.com/rotationalio/ensign/pkg/tenant/db"
-<<<<<<< HEAD
 	pg "github.com/rotationalio/ensign/pkg/utils/pagination"
-=======
 	"github.com/rotationalio/ensign/pkg/utils/sentry"
->>>>>>> 806bc138
 	"github.com/rotationalio/ensign/pkg/utils/ulids"
 	pb "github.com/rotationalio/go-ensign/api/v1beta1"
 	"github.com/rs/zerolog/log"
@@ -77,13 +74,8 @@
 	// Get topics from the database and return a 500 response
 	// if not successful.
 	var topics []*db.Topic
-<<<<<<< HEAD
 	if topics, next, err = db.ListTopics(c.Request.Context(), projectID, topicID, prev); err != nil {
-		log.Error().Err(err).Msg("could not fetch topics from the database")
-=======
-	if topics, err = db.ListTopics(c.Request.Context(), projectID); err != nil {
 		sentry.Error(c).Err(err).Msg("could not list topics in database")
->>>>>>> 806bc138
 		c.JSON(http.StatusInternalServerError, api.ErrorResponse("could not list topics"))
 		return
 	}
@@ -255,13 +247,8 @@
 
 	// Get topics from the database.
 	var topics []*db.Topic
-<<<<<<< HEAD
 	if topics, next, err = db.ListTopics(c.Request.Context(), orgID, topicID, prev); err != nil {
-		log.Error().Err(err).Msg("could not fetch topics from database")
-=======
-	if topics, err = db.ListTopics(c.Request.Context(), orgID); err != nil {
 		sentry.Error(c).Err(err).Msg("could not list topics in database")
->>>>>>> 806bc138
 		c.JSON(http.StatusInternalServerError, api.ErrorResponse("could not list topics"))
 		return
 	}
