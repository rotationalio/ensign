--- conflicted
+++ resolved
@@ -2,12 +2,10 @@
 
 import (
 	"context"
-<<<<<<< HEAD
+	"errors"
 	"fmt"
-=======
-	"errors"
->>>>>>> a6d25ad4
 	"net/http"
+	"time"
 
 	"github.com/gin-gonic/gin"
 	"github.com/oklog/ulid/v2"
@@ -161,8 +159,7 @@
 		return
 	}
 
-<<<<<<< HEAD
-	out = &api.Topic{
+	out := &api.Topic{
 		ID:       string(enTopic.Id),
 		Name:     enTopic.Name,
 		Created:  enTopic.Created.AsTime().Format(time.RFC3339Nano),
@@ -170,9 +167,6 @@
 	}
 
 	c.JSON(http.StatusCreated, out)
-=======
-	c.JSON(http.StatusCreated, t.ToAPI())
->>>>>>> a6d25ad4
 }
 
 // Route: /topics
