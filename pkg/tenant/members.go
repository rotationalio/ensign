--- conflicted
+++ resolved
@@ -185,14 +185,6 @@
 func (s *Server) MemberCreate(c *gin.Context) {
 	var (
 		err    error
-<<<<<<< HEAD
-		m      *tokens.Claims
-		member *api.Member
-	)
-
-	// Fetch member from the context.
-	if m, err = middleware.GetClaims(c); err != nil {
-=======
 		claims *tokens.Claims
 		member *api.Member
 	)
@@ -205,19 +197,14 @@
 
 	// Fetch member claims from the context.
 	if claims, err = middleware.GetClaims(c); err != nil {
->>>>>>> 547d42b6
 		log.Error().Err(err).Msg("could not fetch member from context")
 		c.JSON(http.StatusUnauthorized, api.ErrorResponse(err))
 		return
 	}
 
 	// Get the member's organization ID and return a 500 response if it is not a ULID.
-<<<<<<< HEAD
-	if _, err = ulid.Parse(m.OrgID); err != nil {
-=======
 	// TODO: Add OrgID to dbMember.
 	if _, err = ulid.Parse(claims.OrgID); err != nil {
->>>>>>> 547d42b6
 		log.Error().Err(err).Msg("could not parse org id")
 		c.JSON(http.StatusInternalServerError, api.ErrorResponse("could not parse org id"))
 		return
