--- conflicted
+++ resolved
@@ -3,6 +3,7 @@
 import (
 	"context"
 	"errors"
+	"fmt"
 	"net/http"
 
 	"github.com/gin-gonic/gin"
@@ -351,6 +352,7 @@
 	// Check that the member can be updated.
 	var member *db.Member
 	if member, err = db.RetrieveMember(c.Request.Context(), orgID, memberID); err != nil {
+		fmt.Println(err)
 		if errors.Is(err, db.ErrNotFound) {
 			c.JSON(http.StatusNotFound, api.ErrorResponse("team member not found"))
 			return
@@ -361,7 +363,6 @@
 		return
 	}
 
-<<<<<<< HEAD
 	// Check to ensure the memberID from the URL matches the member ID from the database.
 	if memberID != member.ID {
 		c.JSON(http.StatusInternalServerError, api.ErrorResponse("member id does not match id in URL"))
@@ -371,7 +372,8 @@
 	// Check to ensure member is not the only owner of the organization.
 	if err = hasOrgOwner(c, member.Role, orgID); err != nil {
 		return
-=======
+	}
+
 	// TOOD: Should we allow invitations to be updated?
 	if member.Status == db.MemberStatusPending {
 		c.JSON(http.StatusBadRequest, api.ErrorResponse("cannot update role for pending team member"))
@@ -388,7 +390,6 @@
 	req := &qd.UpdateRoleRequest{
 		ID:   memberID,
 		Role: params.Role,
->>>>>>> 1f88c581
 	}
 
 	var reply *qd.User
