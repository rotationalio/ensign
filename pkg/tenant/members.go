--- conflicted
+++ resolved
@@ -131,14 +131,16 @@
 		return
 	}
 
+	// User must be in the same organization as the tenant
+	if orgID != tenant.OrgID {
+		log.Warn().Err(err).Msg("user is not a member of this tenant")
+		c.JSON(http.StatusForbidden, api.ErrorResponse("user is not authorized to access this tenant"))
+		return
+	}
+
 	tmember := &db.Member{
-<<<<<<< HEAD
 		OrgID:    tenant.OrgID,
 		TenantID: tenant.ID,
-=======
-		OrgID:    orgID,
-		TenantID: tenantID,
->>>>>>> aeec8745
 		Name:     member.Name,
 		Role:     member.Role,
 	}
