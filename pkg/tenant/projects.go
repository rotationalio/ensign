--- conflicted
+++ resolved
@@ -176,14 +176,6 @@
 func (s *Server) ProjectCreate(c *gin.Context) {
 	var (
 		err     error
-<<<<<<< HEAD
-		p       *tokens.Claims
-		project *api.Project
-	)
-
-	// Fetch project from the context.
-	if p, err = middleware.GetClaims(c); err != nil {
-=======
 		claims  *tokens.Claims
 		project *api.Project
 	)
@@ -196,19 +188,14 @@
 
 	// Fetch project from the context.
 	if claims, err = middleware.GetClaims(c); err != nil {
->>>>>>> 547d42b6
 		log.Error().Err(err).Msg("could not fetch project from context")
 		c.JSON(http.StatusUnauthorized, api.ErrorResponse(err))
 		return
 	}
 
 	// Get the project's organization ID and return a 500 response if it is not a ULID.
-<<<<<<< HEAD
-	if _, err = ulid.Parse(p.OrgID); err != nil {
-=======
 	// TODO: Add OrgID to dbProject.
 	if _, err = ulid.Parse(claims.OrgID); err != nil {
->>>>>>> 547d42b6
 		log.Error().Err(err).Msg("could not parse org id")
 		c.JSON(http.StatusInternalServerError, api.ErrorResponse("could not parse org id"))
 		return
