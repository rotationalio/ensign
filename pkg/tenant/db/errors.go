package db

import (
	"errors"
)

var (
	ErrNotConnected   = errors.New("not connected to trtl database")
	ErrNotFound       = errors.New("object not found for the specified key")
	ErrUnavailable    = errors.New("trtl database service is unavailable")
	ErrListBreak      = errors.New("on list item has stopped iterating")
	ErrOrgNotVerified = errors.New("could not verify organization")

	// Missing fields
	ErrMissingID           = errors.New("object requires id for serialization")
	ErrMissingOrgID        = errors.New("object requires organization id for serialization")
	ErrMissingTenantID     = errors.New("object requires tenant id for serialization")
	ErrMissingProjectID    = errors.New("object requires project id for serialization")
	ErrMissingMemberEmail  = errors.New("member email is required")
	ErrMissingMemberName   = errors.New("member name is required")
	ErrMissingMemberRole   = errors.New("member role is required")
	ErrMissingMemberStatus = errors.New("member status is required")
	ErrMissingProjectName  = errors.New("project name is required")
	ErrMissingTenantName   = errors.New("tenant name is required")
	ErrMissingEnvType      = errors.New("tenant environment type is required")
	ErrMissingTopicName    = errors.New("topic name is required")
	ErrMissingPageSize     = errors.New("cannot list database without a page size")

	// Invalid fields
	ErrInvalidMemberName  = errors.New("invalid member name")
	ErrUnknownMemberRole  = errors.New("unknown member role")
	ErrInvalidProjectName = errors.New("invalid project name")
	ErrInvalidTenantName  = errors.New("invalid tenant name")
	ErrInvalidTopicName   = errors.New("invalid topic name")

	// Database state errors
<<<<<<< HEAD
	ErrMemberExists       = errors.New("member already exists")
	ErrInvalidMemberEmail = errors.New("member does not exist")
=======
	ErrMemberExists        = errors.New("member already exists")
	ErrMemberEmailNotFound = errors.New("member does not exist")
>>>>>>> 16f4af01

	// Key errors
	ErrKeyNoID      = errors.New("key does not contain an id")
	ErrKeyWrongSize = errors.New("key is not the correct size")
)<|MERGE_RESOLUTION|>--- conflicted
+++ resolved
@@ -34,13 +34,8 @@
 	ErrInvalidTopicName   = errors.New("invalid topic name")
 
 	// Database state errors
-<<<<<<< HEAD
-	ErrMemberExists       = errors.New("member already exists")
-	ErrInvalidMemberEmail = errors.New("member does not exist")
-=======
 	ErrMemberExists        = errors.New("member already exists")
 	ErrMemberEmailNotFound = errors.New("member does not exist")
->>>>>>> 16f4af01
 
 	// Key errors
 	ErrKeyNoID      = errors.New("key does not contain an id")
