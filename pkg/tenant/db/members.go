--- conflicted
+++ resolved
@@ -53,7 +53,6 @@
 	return msgpack.Unmarshal(data, m)
 }
 
-<<<<<<< HEAD
 func (m *Member) Validate(requireTenant bool) error {
 	if ulids.IsZero(m.OrgID) {
 		return ErrMissingOrgID
@@ -61,28 +60,18 @@
 
 	if requireTenant && ulids.IsZero(m.TenantID) {
 		return ErrMissingTenantID
-=======
-func (m *Member) Validate() error {
-	if ulids.IsZero(m.OrgID) {
-		return ErrMissingOrgID
->>>>>>> aeec8745
 	}
 
 	if m.Name == "" {
 		return ErrMissingMemberName
 	}
 
-<<<<<<< HEAD
-	if strings.ContainsAny(string(memberName[0]), "0123456789") {
-		return ErrNumberFirstCharacter
+	if m.Role == "" {
+		return ErrMissingMemberRole
 	}
 
-	if strings.ContainsAny(memberName, "!\"#$%&'()*+,-./:;<=>?@[\\]^_`{|}~") {
-		return ErrSpecialCharacters
-=======
 	if !alphaNum.MatchString(m.Name) || !alphaNum.MatchString(m.Role) {
 		return ValidatonError("member")
->>>>>>> aeec8745
 	}
 
 	return nil
@@ -95,22 +84,8 @@
 		member.ID = ulids.New()
 	}
 
-<<<<<<< HEAD
-	// Validation includes a tenant id
+	// Validate tenant member data including tenant id.
 	if err = member.Validate(true); err != nil {
-=======
-	// Verify tenant ID is not missing.
-	// Note: Tenant ID is not included in the authentication claims, so the ULID in the URL is currently
-	// parsed on the server-side for this check. CreateTenantMember and CreateMember will be combined once
-	// if it is determined that the tenant ID will be added to the claims or if it is determined that only one
-	// create handler is needed on the server side.
-	if ulids.IsZero(member.TenantID) {
-		return ErrMissingTenantID
-	}
-
-	// Validate tenant member data.
-	if err = member.Validate(); err != nil {
->>>>>>> aeec8745
 		return err
 	}
 
@@ -130,13 +105,8 @@
 		member.ID = ulids.New()
 	}
 
-<<<<<<< HEAD
 	// Tenant ID is not required
 	if err = member.Validate(false); err != nil {
-=======
-	// Validate tenant member data.
-	if err = member.Validate(); err != nil {
->>>>>>> aeec8745
 		return err
 	}
 
