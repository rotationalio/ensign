--- conflicted
+++ resolved
@@ -20,12 +20,7 @@
 
 func TestMemberModel(t *testing.T) {
 	member := &db.Member{
-<<<<<<< HEAD
-		OrgID:    ulid.MustParse("02ABCYAWC4PA72YC53RVXAEC67"),
-=======
 		OrgID:    ulid.MustParse("01GMBVR86186E0EKCHQK4ESJB1"),
-		TenantID: ulid.MustParse("01GMTWFK4XZY597Y128KXQ4WHP"),
->>>>>>> aeec8745
 		ID:       ulid.MustParse("01GKKYAWC4PA72YC53RVXAEC67"),
 		Name:     "member001",
 		Role:     "Admin",
