package db

import (
	"context"
	"time"

	"github.com/oklog/ulid/v2"
	"github.com/vmihailenco/msgpack/v5"
)

const TenantNamespace = "tenants"

type Tenant struct {
	ID              ulid.ULID `msgpack:"id"`
	Name            string    `msgpack:"name"`
	EnvironmentType string    `msgpack:"environment_type"`
	Created         time.Time `msgpack:"created"`
	Modified        time.Time `msgpack:"modified"`
}

// Compiler time check to ensure that tenant implements the Model interface
var _ Model = &Tenant{}

func (t *Tenant) Key() ([]byte, error) {
	// TODO: do we need any other key components for listing tenants?
	return t.ID.MarshalBinary()
}

func (t *Tenant) Namespace() string {
	return TenantNamespace
}

func (t *Tenant) MarshalValue() ([]byte, error) {
	return msgpack.Marshal(t)
}

func (t *Tenant) UnmarshalValue(data []byte) error {
	return msgpack.Unmarshal(data, t)
}

// An ID passed in by the User will be used. If an ID is not passed in,
// a new ID will be created.
func CreateTenant(ctx context.Context, tenant *Tenant) (err error) {
<<<<<<< HEAD
	if tenant.ID.String() == "" {
=======
	if tenant.ID.Compare(ulid.ULID{}) == 0 {
		// TODO: use crypto rand and monotonic entropy with ulid.New
>>>>>>> dcd674d0
		tenant.ID = ulid.Make()
	}

	tenant.Created = time.Now()
	tenant.Modified = tenant.Created

	if err = Put(ctx, tenant); err != nil {
		return err
	}
	return nil
}

func RetrieveTenant(ctx context.Context, id ulid.ULID) (tenant *Tenant, err error) {
	// Enough information must be stored on tenant to compute the key before Get
	tenant = &Tenant{
		ID: id,
	}

	// Get will populate the rest of the tenant struct from the database
	if err = Get(ctx, tenant); err != nil {
		return nil, err
	}
	return tenant, nil
}

func UpdateTenant(ctx context.Context, tenant *Tenant) (err error) {
<<<<<<< HEAD
	if tenant.ID.String() == "" {
=======
	if tenant.ID.Compare(ulid.ULID{}) == 0 {
>>>>>>> dcd674d0
		return ErrMissingID
	}

	tenant.Modified = time.Now()

	if err = Put(ctx, tenant); err != nil {
		return err
	}
	return nil
}

func DeleteTenant(ctx context.Context, id ulid.ULID) (err error) {
	tenant := &Tenant{
		ID: id,
	}

	if err = Delete(ctx, tenant); err != nil {
		return err
	}
	return nil
}<|MERGE_RESOLUTION|>--- conflicted
+++ resolved
@@ -41,12 +41,8 @@
 // An ID passed in by the User will be used. If an ID is not passed in,
 // a new ID will be created.
 func CreateTenant(ctx context.Context, tenant *Tenant) (err error) {
-<<<<<<< HEAD
-	if tenant.ID.String() == "" {
-=======
 	if tenant.ID.Compare(ulid.ULID{}) == 0 {
 		// TODO: use crypto rand and monotonic entropy with ulid.New
->>>>>>> dcd674d0
 		tenant.ID = ulid.Make()
 	}
 
@@ -73,11 +69,7 @@
 }
 
 func UpdateTenant(ctx context.Context, tenant *Tenant) (err error) {
-<<<<<<< HEAD
-	if tenant.ID.String() == "" {
-=======
 	if tenant.ID.Compare(ulid.ULID{}) == 0 {
->>>>>>> dcd674d0
 		return ErrMissingID
 	}
 
