package tenant

import (
	"context"
	"fmt"
	"net"
	"net/http"
	"os"
	"os/signal"
	"sync"
	"time"

	sentrygin "github.com/getsentry/sentry-go/gin"
	"github.com/gin-contrib/cors"
	"github.com/gin-gonic/gin"
	"github.com/rotationalio/ensign/pkg"
	"github.com/rotationalio/ensign/pkg/tenant/api/v1"
	"github.com/rotationalio/ensign/pkg/tenant/config"
	"github.com/rotationalio/ensign/pkg/utils/logger"
	"github.com/rotationalio/ensign/pkg/utils/sentry"
	"github.com/rs/zerolog"
	"github.com/rs/zerolog/log"
)

func init() {
	// Initializes zerolog with our default logging requirements
	zerolog.TimeFieldFormat = time.RFC3339
	zerolog.TimestampFieldName = logger.GCPFieldKeyTime
	zerolog.MessageFieldName = logger.GCPFieldKeyMsg

	// Adds the severity hook for GCP logging
	var gcpHook logger.SeverityHook
	log.Logger = zerolog.New(os.Stdout).Hook(gcpHook).With().Timestamp().Logger()
}

func New(conf config.Config) (s *Server, err error) {
	// Loads the default configuration from the environment if the config is empty.
	if conf.IsZero() {
		if conf, err = config.New(); err != nil {
			return nil, err
		}
	}

	// Sets up logging config first
	zerolog.SetGlobalLevel(conf.GetLogLevel())
	if conf.ConsoleLog {
		log.Logger = log.Output(zerolog.ConsoleWriter{Out: os.Stderr})
	}

	// Configures Sentry
	if conf.Sentry.UseSentry() {
		if err = sentry.Init(conf.Sentry); err != nil {
			return nil, err
		}
	}

	// Creates the server and prepares to serve
	s = &Server{
		conf: conf,
		errc: make(chan error, 1),
	}

	// TODO: handle maintenance mode

	// Creates the router
	gin.SetMode(conf.Mode)
	s.router = gin.New()
	if err = s.setupRoutes(); err != nil {
		return nil, err
	}

	// Creates the http server
	s.srv = &http.Server{
		Addr:         s.conf.BindAddr,
		Handler:      s.router,
		ErrorLog:     nil,
		ReadTimeout:  5 * time.Second,
		WriteTimeout: 15 * time.Second,
		IdleTimeout:  30 * time.Second,
	}

	return s, nil
}

// Server implements the API router and handlers.
type Server struct {
	sync.RWMutex
	conf    config.Config // server configuration
	srv     *http.Server  // http server that handles requests
	router  *gin.Engine   // router that defines the http handler
	started time.Time     // time that the server was started
	healthy bool          // states if we're online or shutting down
	url     string        // external url of the server from the socket
	errc    chan error    // any errors sent to this channel are fatal
}

// Serves API requests while listening on the specified bind address.
func (s *Server) Serve() (err error) {
	// Catches OS signals for graceful shutdowns
	quit := make(chan os.Signal, 1)
	signal.Notify(quit, os.Interrupt)
	go func() {
		<-quit
		s.errc <- s.Shutdown()
	}()

	// Sets health of the service to true unless in maintenance mode
	s.SetHealth(!s.conf.Maintenance)
	if s.conf.Maintenance {
		log.Warn().Msg("starting tenant server in maintenance mode")
	}

	// Startup services that cannot be started in maintenance mode.
	if !s.conf.Maintenance {
		if !s.conf.SendGrid.Enabled() {
			log.Warn().Msg("sendgrid is not enabled")
		}
	}

	// Creates a socket to listen on and infer the final URL.
	// NOTE: if the bindaddr is 127.0.0.1:0 for testing, a random port will be assigned,
	// manually creating the listener will allow us to determine which port.
	var sock net.Listener
	if sock, err = net.Listen("tcp", s.conf.BindAddr); err != nil {
		return fmt.Errorf("could not listen on bind addr %s: %s", s.conf.BindAddr, err)
	}

	// Sets URL from the listener
	s.SetURL("http://" + sock.Addr().String())
	s.started = time.Now()

	// Listens for HTTP requests and handles them.
	go func() {
		if err = s.srv.Serve(sock); err != nil && err != http.ErrServerClosed {
			s.errc <- err
		}
		// If there isn't an error, return nil so that this function exits if
		// Shutdown is called manually.
		s.errc <- nil
	}()

	log.Info().Str("listen", s.url).Str("version", pkg.Version()).Msg("tenant server started")

	//Listens for any errors that might have occurred and waits for all go routines to stop
	return <-s.errc
}

// Shuts down the server gracefully
func (s *Server) Shutdown() (err error) {
	log.Info().Msg("gracefully shutting down the tenant server")

	s.SetHealth(false)
	s.srv.SetKeepAlivesEnabled(false)

	// Requires shutdown occurs in 30 seconds without blocking.
	ctx, cancel := context.WithTimeout(context.Background(), 30*time.Second)
	defer cancel()

	if err = s.srv.Shutdown(ctx); err != nil {
		return err
	}

	log.Debug().Msg("successfully shutdown the tenant server")
	return nil
}

// Sets up the server's middleware and routes
func (s *Server) setupRoutes() error {
	// Instantiates Sentry Handlers
	var tags gin.HandlerFunc
	if s.conf.Sentry.UseSentry() {
		tagmap := map[string]string{"service": "tenant"}
		tags = sentry.TrackPerformance(tagmap)
	}

	var tracing gin.HandlerFunc
	if s.conf.Sentry.UseSentry() {
		tagmap := map[string]string{"service": "tenant"}
		tracing = sentry.TrackPerformance(tagmap)
	}

	// Sets up CORS configuration
	corsConf := cors.Config{
		AllowMethods:     []string{"GET", "POST", "PUT", "PATCH", "DELETE", "HEAD"},
		AllowHeaders:     []string{"Origin", "Content-Length", "Content-Type", "Authorization", "X-CSRF-TOKEN", "sentry-trace", "baggage"},
		AllowCredentials: true,
		MaxAge:           12 * time.Hour,
	}
	if s.conf.AllowAllOrigins() {
		corsConf.AllowAllOrigins = true
	} else {
		corsConf.AllowOrigins = s.conf.AllowOrigins
	}

	// Application Middleware
	middlewares := []gin.HandlerFunc{
		// Logging should be on the outside so that we can record the correct latency of requests
		logger.GinLogger("tenant"),

		// Panic recovery middleware
		gin.Recovery(),
		sentrygin.New(sentrygin.Options{
			Repanic:         true,
			WaitForDelivery: false,
		}),

		// Adds searchable tags to sentry context
		tags,

		// Tracing helps measure performance metrics with Sentry
		tracing,

		// CORS configuration allows the front-end to make cross origin requests
		cors.New(corsConf),

		// Maintenance mode handling - should not require authentication
		s.Available(),
	}
	// Adds middleware to the router
	for _, middleware := range middlewares {
		if middleware != nil {
			s.router.Use(middleware)
		}
	}

	// Adds the v1 API routes
	v1 := s.router.Group("v1")
	{
		// Heartbeat route (authentication not required)
		v1.GET("/status", s.Status)

		// Notification signups (authentication not required)
		v1.POST("/notifications/signup", s.SignUp)

		// Routes to members
<<<<<<< HEAD
		members := v1.Group("organization/members")
=======
		members := v1.Group("tenant/organization/members")
>>>>>>> 9fb31ba9
		{
			members.GET("", MemberList)
			members.GET("/:id", MemberDetail)
			members.POST("", MemberCreate)
			members.PUT("/:id", MemberUpdate)
			members.DELETE("/:id", MemberDelete)
		}

		// Routes to projects
<<<<<<< HEAD
		projects := v1.Group("organization/projects")
=======
		projects := v1.Group("tenant/organization/projects")
>>>>>>> 9fb31ba9
		{
			projects.GET("", ProjectList)
			projects.GET("/:id", ProjectDetail)
			projects.POST("", ProjectCreate)
			projects.PUT("/:id", ProjectUpdate)
			projects.DELETE("/:id", ProjectDelete)
		}

		// Routes to topics
<<<<<<< HEAD
		topics := v1.Group("organization/projects/topics")
=======
		topics := v1.Group("tenant/organization/projects/topics")
>>>>>>> 9fb31ba9
		{
			topics.GET("", TopicList)
			topics.GET("/:id", TopicDetail)
			topics.POST("", TopicCreate)
			topics.PUT("/:id", TopicUpdate)
			topics.DELETE("/:id", TopicDelete)
		}

		// Routes to APIKeys
<<<<<<< HEAD
		apikeys := v1.Group("organization/projects/apikeys")
=======
		apikeys := v1.Group("tenant/organization/projects/apikeys")
>>>>>>> 9fb31ba9
		{
			apikeys.GET("", APIKeyList)
			apikeys.GET("/:id", APIKeyDetail)
			apikeys.POST("", APIKeyCreate)
			apikeys.PUT("/:id", APIKeyUpdate)
			apikeys.DELETE("/:id", APIKeyDelete)
		}
	}

	// NotFound and NotAllowed routes
	s.router.NoRoute(api.NotFound)
	s.router.NoMethod(api.NotAllowed)
	return nil
}

func (s *Server) SetHealth(health bool) {
	s.Lock()
	s.healthy = health
	s.Unlock()
	log.Debug().Bool("healthy", health).Msg("server health set")
}

func (s *Server) Healthy() bool {
	s.RLock()
	defer s.RUnlock()
	return s.healthy
}

func (s *Server) SetURL(url string) {
	s.Lock()
	s.url = url
	s.Unlock()
	log.Debug().Str("url", url).Msg("server url set")
}

func (s *Server) URL() string {
	s.RLock()
	defer s.RUnlock()
	return s.url
}

// User handlers for Tenant stub. The below functions are
// currently listed below for testing purposes and will be moved
// to the users file once Tenant Client interfaces are updated
// in the api file.

func MemberList(c *gin.Context) {
<<<<<<< HEAD
=======
	// The following TODO task items will need to be
	// implemented for each endpoint.

	// TODO: Add authentication and authorization middleware
	// TODO: Identify top-level info
	// TODO: Parse and validate user input
	// TODO: Perform work on the request, e.g. database interactions,
	// sending notifications, accessing other services, etc.

	// Return response with the correct status code

	// TODO: Replace StatusNotImplemented with StatusOk and
	// replace "not yet implemented" message.
>>>>>>> 9fb31ba9
	c.JSON(http.StatusNotImplemented, "not implemented yet")
}

func MemberDetail(c *gin.Context) {
<<<<<<< HEAD
=======

>>>>>>> 9fb31ba9
	c.JSON(http.StatusNotImplemented, "not implemented yet")
}

func MemberCreate(c *gin.Context) {
	c.JSON(http.StatusNotImplemented, "not implemented yet")
}

func MemberUpdate(c *gin.Context) {
	c.JSON(http.StatusNotImplemented, "not implemented yet")
}

func MemberDelete(c *gin.Context) {
	c.JSON(http.StatusNotImplemented, "not implemented yet")
}

func ProjectList(c *gin.Context) {
	c.JSON(http.StatusNotImplemented, "not implemented yet")
}

func ProjectDetail(c *gin.Context) {
	c.JSON(http.StatusNotImplemented, "not implemented yet")
}

func ProjectCreate(c *gin.Context) {
	c.JSON(http.StatusNotImplemented, "not implemented yet")
}

func ProjectUpdate(c *gin.Context) {
	c.JSON(http.StatusNotImplemented, "not implemented yet")
}

func ProjectDelete(c *gin.Context) {
	c.JSON(http.StatusNotImplemented, "not implemented yet")
}

func TopicList(c *gin.Context) {
	c.JSON(http.StatusNotImplemented, "not implemented yet")
}

func TopicDetail(c *gin.Context) {
	c.JSON(http.StatusNotImplemented, "not implemented yet")
}

func TopicCreate(c *gin.Context) {
	c.JSON(http.StatusNotImplemented, "not implemented yet")
}

func TopicUpdate(c *gin.Context) {
	c.JSON(http.StatusNotImplemented, "not implemented yet")
}

func TopicDelete(c *gin.Context) {
	c.JSON(http.StatusNotImplemented, "not implemented yet")
}

func APIKeyList(c *gin.Context) {
	c.JSON(http.StatusNotImplemented, "not implemented yet")
}

func APIKeyDetail(c *gin.Context) {
	c.JSON(http.StatusNotImplemented, "not implemented yet")
}

func APIKeyCreate(c *gin.Context) {
	c.JSON(http.StatusNotImplemented, "not implemented yet")
}

func APIKeyUpdate(c *gin.Context) {
	c.JSON(http.StatusNotImplemented, "not implemented yet")
}

func APIKeyDelete(c *gin.Context) {
	c.JSON(http.StatusNotImplemented, "not implemented yet")
}<|MERGE_RESOLUTION|>--- conflicted
+++ resolved
@@ -233,11 +233,7 @@
 		v1.POST("/notifications/signup", s.SignUp)
 
 		// Routes to members
-<<<<<<< HEAD
-		members := v1.Group("organization/members")
-=======
 		members := v1.Group("tenant/organization/members")
->>>>>>> 9fb31ba9
 		{
 			members.GET("", MemberList)
 			members.GET("/:id", MemberDetail)
@@ -247,11 +243,7 @@
 		}
 
 		// Routes to projects
-<<<<<<< HEAD
-		projects := v1.Group("organization/projects")
-=======
 		projects := v1.Group("tenant/organization/projects")
->>>>>>> 9fb31ba9
 		{
 			projects.GET("", ProjectList)
 			projects.GET("/:id", ProjectDetail)
@@ -261,11 +253,7 @@
 		}
 
 		// Routes to topics
-<<<<<<< HEAD
-		topics := v1.Group("organization/projects/topics")
-=======
 		topics := v1.Group("tenant/organization/projects/topics")
->>>>>>> 9fb31ba9
 		{
 			topics.GET("", TopicList)
 			topics.GET("/:id", TopicDetail)
@@ -275,11 +263,7 @@
 		}
 
 		// Routes to APIKeys
-<<<<<<< HEAD
-		apikeys := v1.Group("organization/projects/apikeys")
-=======
 		apikeys := v1.Group("tenant/organization/projects/apikeys")
->>>>>>> 9fb31ba9
 		{
 			apikeys.GET("", APIKeyList)
 			apikeys.GET("/:id", APIKeyDetail)
@@ -327,8 +311,6 @@
 // in the api file.
 
 func MemberList(c *gin.Context) {
-<<<<<<< HEAD
-=======
 	// The following TODO task items will need to be
 	// implemented for each endpoint.
 
@@ -342,15 +324,10 @@
 
 	// TODO: Replace StatusNotImplemented with StatusOk and
 	// replace "not yet implemented" message.
->>>>>>> 9fb31ba9
 	c.JSON(http.StatusNotImplemented, "not implemented yet")
 }
 
 func MemberDetail(c *gin.Context) {
-<<<<<<< HEAD
-=======
-
->>>>>>> 9fb31ba9
 	c.JSON(http.StatusNotImplemented, "not implemented yet")
 }
 
