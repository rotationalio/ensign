--- conflicted
+++ resolved
@@ -47,16 +47,12 @@
 		log.Logger = log.Output(zerolog.ConsoleWriter{Out: os.Stderr})
 	}
 
-<<<<<<< HEAD
-	// TODO: Configure Sentry
-=======
 	// Configures Sentry
 	if conf.Sentry.UseSentry() {
 		if err = sentry.Init(conf.Sentry); err != nil {
 			return nil, err
 		}
 	}
->>>>>>> ca7578da
 
 	// Creates the server and prepares to serve
 	s = &Server{
@@ -170,8 +166,6 @@
 
 // Sets up the server's middleware and routes
 func (s *Server) setupRoutes() error {
-<<<<<<< HEAD
-=======
 	// Instantiates Sentry Handlers
 	var tags gin.HandlerFunc
 	if s.conf.Sentry.UseSentry() {
@@ -198,14 +192,11 @@
 		corsConf.AllowOrigins = s.conf.AllowOrigins
 	}
 
->>>>>>> ca7578da
 	// Application Middleware
 	middlewares := []gin.HandlerFunc{
 		// Logging should be on the outside so that we can record the correct latency of requests
 		logger.GinLogger("tenant"),
 
-<<<<<<< HEAD
-=======
 		// Panic recovery middleware
 		gin.Recovery(),
 		sentrygin.New(sentrygin.Options{
@@ -222,7 +213,6 @@
 		// CORS configuration allows the front-end to make cross origin requests
 		cors.New(corsConf),
 
->>>>>>> ca7578da
 		// Maintenance mode handling - should not require authentication
 		s.Available(),
 	}
@@ -239,7 +229,9 @@
 		// Heartbeat route (authentication not required)
 		v1.GET("/status", s.Status)
 
-<<<<<<< HEAD
+		// Notification signups (authentication not required)
+		v1.POST("/notifications/signup", s.SignUp)
+
 		v1.GET("/users", s.UserList)
 		v1.GET("/users/:id", s.UserDetail)
 		v1.POST("/users")
@@ -255,10 +247,6 @@
 		v1.GET("/topics/:id", s.TopicDetail)
 		v1.POST("/topics")
 		v1.DELETE("/topics/:id")
-=======
-		// Notification signups (authentication not required)
-		v1.POST("/notifications/signup", s.SignUp)
->>>>>>> ca7578da
 	}
 
 	// NotFound and NotAllowed routes
