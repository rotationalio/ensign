package tenant

import (
	"context"
	"fmt"
	"net"
	"net/http"
	"os"
	"os/signal"
	"sync"
	"time"

	sentrygin "github.com/getsentry/sentry-go/gin"
	"github.com/gin-contrib/cors"
	"github.com/gin-gonic/gin"
	"github.com/rotationalio/ensign/pkg"
	"github.com/rotationalio/ensign/pkg/tenant/api/v1"
	"github.com/rotationalio/ensign/pkg/tenant/config"
	"github.com/rotationalio/ensign/pkg/utils/logger"
	"github.com/rotationalio/ensign/pkg/utils/sentry"
	"github.com/rs/zerolog"
	"github.com/rs/zerolog/log"
)

func init() {
	// Initializes zerolog with our default logging requirements
	zerolog.TimeFieldFormat = time.RFC3339
	zerolog.TimestampFieldName = logger.GCPFieldKeyTime
	zerolog.MessageFieldName = logger.GCPFieldKeyMsg

	// Adds the severity hook for GCP logging
	var gcpHook logger.SeverityHook
	log.Logger = zerolog.New(os.Stdout).Hook(gcpHook).With().Timestamp().Logger()
}

func New(conf config.Config) (s *Server, err error) {
	// Loads the default configuration from the environment if the config is empty.
	if conf.IsZero() {
		if conf, err = config.New(); err != nil {
			return nil, err
		}
	}

	// Sets up logging config first
	zerolog.SetGlobalLevel(conf.GetLogLevel())
	if conf.ConsoleLog {
		log.Logger = log.Output(zerolog.ConsoleWriter{Out: os.Stderr})
	}

	// Configures Sentry
	if conf.Sentry.UseSentry() {
		if err = sentry.Init(conf.Sentry); err != nil {
			return nil, err
		}
	}

	// Creates the server and prepares to serve
	s = &Server{
		conf: conf,
		errc: make(chan error, 1),
	}

	// TODO: handle maintenance mode

	// Creates the router
	gin.SetMode(conf.Mode)
	s.router = gin.New()
	if err = s.setupRoutes(); err != nil {
		return nil, err
	}

	// Creates the http server
	s.srv = &http.Server{
		Addr:         s.conf.BindAddr,
		Handler:      s.router,
		ErrorLog:     nil,
		ReadTimeout:  5 * time.Second,
		WriteTimeout: 15 * time.Second,
		IdleTimeout:  30 * time.Second,
	}

	return s, nil
}

// Server implements the API router and handlers.
type Server struct {
	sync.RWMutex
	conf    config.Config // server configuration
	srv     *http.Server  // http server that handles requests
	router  *gin.Engine   // router that defines the http handler
	started time.Time     // time that the server was started
	healthy bool          // states if we're online or shutting down
	url     string        // external url of the server from the socket
	errc    chan error    // any errors sent to this channel are fatal
}

// Serves API requests while listening on the specified bind address.
func (s *Server) Serve() (err error) {
	// Catches OS signals for graceful shutdowns
	quit := make(chan os.Signal, 1)
	signal.Notify(quit, os.Interrupt)
	go func() {
		<-quit
		s.errc <- s.Shutdown()
	}()

	// Sets health of the service to true unless in maintenance mode
	s.SetHealth(!s.conf.Maintenance)
	if s.conf.Maintenance {
		log.Warn().Msg("starting tenant server in maintenance mode")
	}

	// Startup services that cannot be started in maintenance mode.
	if !s.conf.Maintenance {
		if !s.conf.SendGrid.Enabled() {
			log.Warn().Msg("sendgrid is not enabled")
		}
	}

	// Creates a socket to listen on and infer the final URL.
	// NOTE: if the bindaddr is 127.0.0.1:0 for testing, a random port will be assigned,
	// manually creating the listener will allow us to determine which port.
	var sock net.Listener
	if sock, err = net.Listen("tcp", s.conf.BindAddr); err != nil {
		return fmt.Errorf("could not listen on bind addr %s: %s", s.conf.BindAddr, err)
	}

	// Sets URL from the listener
	s.SetURL("http://" + sock.Addr().String())
	s.started = time.Now()

	// Listens for HTTP requests and handles them.
	go func() {
		if err = s.srv.Serve(sock); err != nil && err != http.ErrServerClosed {
			s.errc <- err
		}
		// If there isn't an error, return nil so that this function exits if
		// Shutdown is called manually.
		s.errc <- nil
	}()

	log.Info().Str("listen", s.url).Str("version", pkg.Version()).Msg("tenant server started")

	//Listens for any errors that might have occurred and waits for all go routines to stop
	return <-s.errc
}

// Shuts down the server gracefully
func (s *Server) Shutdown() (err error) {
	log.Info().Msg("gracefully shutting down the tenant server")

	s.SetHealth(false)
	s.srv.SetKeepAlivesEnabled(false)

	// Requires shutdown occurs in 30 seconds without blocking.
	ctx, cancel := context.WithTimeout(context.Background(), 30*time.Second)
	defer cancel()

	if err = s.srv.Shutdown(ctx); err != nil {
		return err
	}

	log.Debug().Msg("successfully shutdown the tenant server")
	return nil
}

// Sets up the server's middleware and routes
func (s *Server) setupRoutes() error {
	// Instantiates Sentry Handlers
	var tags gin.HandlerFunc
	if s.conf.Sentry.UseSentry() {
		tagmap := map[string]string{"service": "tenant"}
		tags = sentry.TrackPerformance(tagmap)
	}

	var tracing gin.HandlerFunc
	if s.conf.Sentry.UseSentry() {
		tagmap := map[string]string{"service": "tenant"}
		tracing = sentry.TrackPerformance(tagmap)
	}

	// Sets up CORS configuration
	corsConf := cors.Config{
		AllowMethods:     []string{"GET", "POST", "PUT", "PATCH", "DELETE", "HEAD"},
		AllowHeaders:     []string{"Origin", "Content-Length", "Content-Type", "Authorization", "X-CSRF-TOKEN", "sentry-trace", "baggage"},
		AllowCredentials: true,
		MaxAge:           12 * time.Hour,
	}
	if s.conf.AllowAllOrigins() {
		corsConf.AllowAllOrigins = true
	} else {
		corsConf.AllowOrigins = s.conf.AllowOrigins
	}

	// Application Middleware
	middlewares := []gin.HandlerFunc{
		// Logging should be on the outside so that we can record the correct latency of requests
		logger.GinLogger("tenant"),

		// Panic recovery middleware
		gin.Recovery(),
		sentrygin.New(sentrygin.Options{
			Repanic:         true,
			WaitForDelivery: false,
		}),

		// Adds searchable tags to sentry context
		tags,

		// Tracing helps measure performance metrics with Sentry
		tracing,

		// CORS configuration allows the front-end to make cross origin requests
		cors.New(corsConf),

		// Maintenance mode handling - should not require authentication
		s.Available(),
	}
	// Adds middleware to the router
	for _, middleware := range middlewares {
		if middleware != nil {
			s.router.Use(middleware)
		}
	}

	// Adds the v1 API routes
	v1 := s.router.Group("v1")
	{
		// Heartbeat route (authentication not required)
		v1.GET("/status", s.Status)

		// Notification signups (authentication not required)
		v1.POST("/notifications/signup", s.SignUp)

		// Adds tenant to the API routes
		tenant := v1.Group("/tenant")
		{
			// Routes to tenants
			tenant.GET("/", TenantList)
			tenant.GET("/:tenantID", TenantDetail)
			tenant.POST("/", TenantCreate)
			tenant.PUT("/:tenantID", TenantUpdate)
			tenant.DELETE("/:tenantID", TenantDelete)

			// Routes to members
			members := tenant.Group("/:tenantID/members")
			{
				members.GET("/", MemberList)
				members.GET("/:memberID", MemberDetail)
				members.POST("/", MemberCreate)
				members.PUT("/:memberID", MemberUpdate)
				members.DELETE("/:memberID", MemberDelete)
			}

			// Routes to projects
			projects := tenant.Group("/:tenantID/projects")
			{
				projects.GET("/", ProjectList)
				projects.GET("/:projectID", ProjectDetail)
				projects.POST("/", ProjectCreate)
				projects.PUT("/:projectID", ProjectUpdate)
				projects.DELETE("/:projectID", ProjectDelete)
			}

			// Routes to topics
			topics := tenant.Group("/:tenantID/projects/:projectID/topics")
			{
				topics.GET("/", TopicList)
				topics.GET("/:topicID", TopicDetail)
				topics.POST("/", TopicCreate)
				topics.PUT("/:topicID", TopicUpdate)
				topics.DELETE("/:topicID", TopicDelete)
			}

			// Routes to APIKeys
			apikeys := tenant.Group("/:tenantID/projects/:projectID/apikeys")
			{
				apikeys.GET("/", APIKeyList)
				apikeys.GET("/:apiKeyID", APIKeyDetail)
				apikeys.POST("/", APIKeyCreate)
				apikeys.PUT("/:apiKeyID", APIKeyUpdate)
				apikeys.DELETE("/:apiKeyID", APIKeyDelete)
			}
		}
	}

	// NotFound and NotAllowed routes
	s.router.NoRoute(api.NotFound)
	s.router.NoMethod(api.NotAllowed)
	return nil
}

func (s *Server) SetHealth(health bool) {
	s.Lock()
	s.healthy = health
	s.Unlock()
	log.Debug().Bool("healthy", health).Msg("server health set")
}

func (s *Server) Healthy() bool {
	s.RLock()
	defer s.RUnlock()
	return s.healthy
}

func (s *Server) SetURL(url string) {
	s.Lock()
	s.url = url
	s.Unlock()
	log.Debug().Str("url", url).Msg("server url set")
}

func (s *Server) URL() string {
	s.RLock()
	defer s.RUnlock()
	return s.url
<<<<<<< HEAD
=======
}

// User handlers for Tenant stub. The below functions are
// currently listed below for testing purposes and will be moved
// to the users file once Tenant Client interfaces are updated
// in the api file.

func MemberList(c *gin.Context) {
	// The following TODO task items will need to be
	// implemented for each endpoint.

	// TODO: Add authentication and authorization middleware
	// TODO: Identify top-level info
	// TODO: Parse and validate user input
	// TODO: Perform work on the request, e.g. database interactions,
	// sending notifications, accessing other services, etc.

	// Return response with the correct status code

	// TODO: Replace StatusNotImplemented with StatusOk and
	// replace "not yet implemented" message.
	c.JSON(http.StatusNotImplemented, "not implemented yet")
}

func MemberDetail(c *gin.Context) {
	c.JSON(http.StatusNotImplemented, "not implemented yet")
}

func MemberCreate(c *gin.Context) {
	c.JSON(http.StatusNotImplemented, "not implemented yet")
}

func MemberUpdate(c *gin.Context) {
	c.JSON(http.StatusNotImplemented, "not implemented yet")
}

func MemberDelete(c *gin.Context) {
	c.JSON(http.StatusNotImplemented, "not implemented yet")
}

func ProjectList(c *gin.Context) {
	c.JSON(http.StatusNotImplemented, "not implemented yet")
}

func ProjectDetail(c *gin.Context) {
	c.JSON(http.StatusNotImplemented, "not implemented yet")
}

func ProjectCreate(c *gin.Context) {
	c.JSON(http.StatusNotImplemented, "not implemented yet")
}

func ProjectUpdate(c *gin.Context) {
	c.JSON(http.StatusNotImplemented, "not implemented yet")
}

func ProjectDelete(c *gin.Context) {
	c.JSON(http.StatusNotImplemented, "not implemented yet")
}

func TopicList(c *gin.Context) {
	c.JSON(http.StatusNotImplemented, "not implemented yet")
}

func TopicDetail(c *gin.Context) {
	c.JSON(http.StatusNotImplemented, "not implemented yet")
}

func TopicCreate(c *gin.Context) {
	c.JSON(http.StatusNotImplemented, "not implemented yet")
}

func TopicUpdate(c *gin.Context) {
	c.JSON(http.StatusNotImplemented, "not implemented yet")
}

func TopicDelete(c *gin.Context) {
	c.JSON(http.StatusNotImplemented, "not implemented yet")
}

func APIKeyList(c *gin.Context) {
	c.JSON(http.StatusNotImplemented, "not implemented yet")
}

func APIKeyDetail(c *gin.Context) {
	c.JSON(http.StatusNotImplemented, "not implemented yet")
}

func APIKeyCreate(c *gin.Context) {
	c.JSON(http.StatusNotImplemented, "not implemented yet")
}

func APIKeyUpdate(c *gin.Context) {
	c.JSON(http.StatusNotImplemented, "not implemented yet")
}

func APIKeyDelete(c *gin.Context) {
	c.JSON(http.StatusNotImplemented, "not implemented yet")
>>>>>>> 9f2b72fa
}<|MERGE_RESOLUTION|>--- conflicted
+++ resolved
@@ -314,105 +314,4 @@
 	s.RLock()
 	defer s.RUnlock()
 	return s.url
-<<<<<<< HEAD
-=======
-}
-
-// User handlers for Tenant stub. The below functions are
-// currently listed below for testing purposes and will be moved
-// to the users file once Tenant Client interfaces are updated
-// in the api file.
-
-func MemberList(c *gin.Context) {
-	// The following TODO task items will need to be
-	// implemented for each endpoint.
-
-	// TODO: Add authentication and authorization middleware
-	// TODO: Identify top-level info
-	// TODO: Parse and validate user input
-	// TODO: Perform work on the request, e.g. database interactions,
-	// sending notifications, accessing other services, etc.
-
-	// Return response with the correct status code
-
-	// TODO: Replace StatusNotImplemented with StatusOk and
-	// replace "not yet implemented" message.
-	c.JSON(http.StatusNotImplemented, "not implemented yet")
-}
-
-func MemberDetail(c *gin.Context) {
-	c.JSON(http.StatusNotImplemented, "not implemented yet")
-}
-
-func MemberCreate(c *gin.Context) {
-	c.JSON(http.StatusNotImplemented, "not implemented yet")
-}
-
-func MemberUpdate(c *gin.Context) {
-	c.JSON(http.StatusNotImplemented, "not implemented yet")
-}
-
-func MemberDelete(c *gin.Context) {
-	c.JSON(http.StatusNotImplemented, "not implemented yet")
-}
-
-func ProjectList(c *gin.Context) {
-	c.JSON(http.StatusNotImplemented, "not implemented yet")
-}
-
-func ProjectDetail(c *gin.Context) {
-	c.JSON(http.StatusNotImplemented, "not implemented yet")
-}
-
-func ProjectCreate(c *gin.Context) {
-	c.JSON(http.StatusNotImplemented, "not implemented yet")
-}
-
-func ProjectUpdate(c *gin.Context) {
-	c.JSON(http.StatusNotImplemented, "not implemented yet")
-}
-
-func ProjectDelete(c *gin.Context) {
-	c.JSON(http.StatusNotImplemented, "not implemented yet")
-}
-
-func TopicList(c *gin.Context) {
-	c.JSON(http.StatusNotImplemented, "not implemented yet")
-}
-
-func TopicDetail(c *gin.Context) {
-	c.JSON(http.StatusNotImplemented, "not implemented yet")
-}
-
-func TopicCreate(c *gin.Context) {
-	c.JSON(http.StatusNotImplemented, "not implemented yet")
-}
-
-func TopicUpdate(c *gin.Context) {
-	c.JSON(http.StatusNotImplemented, "not implemented yet")
-}
-
-func TopicDelete(c *gin.Context) {
-	c.JSON(http.StatusNotImplemented, "not implemented yet")
-}
-
-func APIKeyList(c *gin.Context) {
-	c.JSON(http.StatusNotImplemented, "not implemented yet")
-}
-
-func APIKeyDetail(c *gin.Context) {
-	c.JSON(http.StatusNotImplemented, "not implemented yet")
-}
-
-func APIKeyCreate(c *gin.Context) {
-	c.JSON(http.StatusNotImplemented, "not implemented yet")
-}
-
-func APIKeyUpdate(c *gin.Context) {
-	c.JSON(http.StatusNotImplemented, "not implemented yet")
-}
-
-func APIKeyDelete(c *gin.Context) {
-	c.JSON(http.StatusNotImplemented, "not implemented yet")
->>>>>>> 9f2b72fa
 }