--- conflicted
+++ resolved
@@ -588,13 +588,8 @@
 	// get the user from the database using the ID
 	user, err := models.GetUser(c, claims.Subject, orgID)
 	if err != nil {
-<<<<<<< HEAD
-		if errors.Is(err, models.ErrNotFound) {
+		if errors.Is(err, models.ErrUserOrganization) {
 			c.JSON(http.StatusForbidden, api.ErrorResponse(ErrLogBackIn))
-=======
-		if errors.Is(err, models.ErrUserOrganization) {
-			c.JSON(http.StatusForbidden, api.ErrorResponse("invalid credentials"))
->>>>>>> 2808b77f
 			return
 		}
 
