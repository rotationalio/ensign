--- conflicted
+++ resolved
@@ -137,8 +137,7 @@
 	ctx = s.AuthContext(ctx, claims)
 	user, err = s.client.UserUpdate(ctx, in)
 	require.NoError(err, "should have been able to update the user")
-<<<<<<< HEAD
-	require.NotSame(in, out, "expected a different object to be returned")
+	require.NotSame(in, user, "expected a different object to be returned")
 }
 
 func (s *quarterdeckTestSuite) TestListUser() {
@@ -208,7 +207,4 @@
 
 	require.Equal(nPages, 4, "expected 4 pages")
 	require.Equal(nResults, 4, "expected 4 results")
-=======
-	require.NotSame(in, user, "expected a different object to be returned")
->>>>>>> f8aff82d
 }