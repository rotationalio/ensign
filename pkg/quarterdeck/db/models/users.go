--- conflicted
+++ resolved
@@ -305,7 +305,6 @@
 }
 
 const (
-<<<<<<< HEAD
 	getUserSQL = "SELECT id, name, email, terms_agreement, privacy_agreement, last_login, created, modified from users where id in (select user_id FROM organization_users where organization_id = $1)"
 )
 
@@ -398,7 +397,9 @@
 		cursor = pagination.New(users[0].ID.String(), users[len(users)-1].ID.String(), prevPage.PageSize)
 	}
 	return users, cursor, nil
-=======
+}
+
+const (
 	verifyUserOrgSQL = "SELECT EXISTS(SELECT 1 FROM organization_users where user_id=:user_id and organization_id=:organization_id)"
 	userUpdateSQL    = "UPDATE users SET name=:name, modified=:modified WHERE id=:id"
 )
@@ -447,7 +448,6 @@
 	}
 
 	return tx.Commit()
->>>>>>> 256221ba
 }
 
 //===========================================================================
