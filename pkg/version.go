package pkg

import "fmt"

// Version component constants for the current build.
const (
	VersionMajor         = 0
	VersionMinor         = 12
<<<<<<< HEAD
	VersionPatch         = 6
	VersionReleaseLevel  = "beta"
	VersionReleaseNumber = 21
=======
	VersionPatch         = 7
	VersionReleaseLevel  = "beta"
	VersionReleaseNumber = 22
>>>>>>> a3ac7281
)

// Set the GitVersion via -ldflags="-X 'github.com/rotationalio/ensign/pkg.GitVersion=$(git rev-parse --short HEAD)'"
var GitVersion string

// Version returns the semantic version for the current build.
func Version() string {
	var versionCore string
	if VersionPatch > 0 || VersionReleaseLevel != "" {
		versionCore = fmt.Sprintf("%d.%d.%d", VersionMajor, VersionMinor, VersionPatch)
	} else {
		versionCore = fmt.Sprintf("%d.%d", VersionMajor, VersionMinor)
	}

	if VersionReleaseLevel != "" {
		if VersionReleaseNumber > 0 {
			versionCore = fmt.Sprintf("%s-%s.%d", versionCore, VersionReleaseLevel, VersionReleaseNumber)
		} else {
			versionCore = fmt.Sprintf("%s-%s", versionCore, VersionReleaseLevel)
		}
	}

	if GitVersion != "" {
		versionCore = fmt.Sprintf("%s (%s)", versionCore, GitVersion)
	}

	return versionCore
}<|MERGE_RESOLUTION|>--- conflicted
+++ resolved
@@ -6,15 +6,9 @@
 const (
 	VersionMajor         = 0
 	VersionMinor         = 12
-<<<<<<< HEAD
-	VersionPatch         = 6
-	VersionReleaseLevel  = "beta"
-	VersionReleaseNumber = 21
-=======
 	VersionPatch         = 7
 	VersionReleaseLevel  = "beta"
 	VersionReleaseNumber = 22
->>>>>>> a3ac7281
 )
 
 // Set the GitVersion via -ldflags="-X 'github.com/rotationalio/ensign/pkg.GitVersion=$(git rev-parse --short HEAD)'"
