--- conflicted
+++ resolved
@@ -75,11 +75,7 @@
 
 ```
 status: 1
-<<<<<<< HEAD
-version: 0.12.6-beta.21 ([GIT HASH])
-=======
 version: 0.12.7-beta.22 ([GIT HASH])
->>>>>>> a3ac7281
 uptime: seconds: 130150
 nanos: 862300696
 ```
